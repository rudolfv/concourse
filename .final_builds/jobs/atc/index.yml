--- conflicted
+++ resolved
@@ -90,13 +90,10 @@
     sha1: !binary |-
       ZWFkNTdjYTZhZjlmMmEzOTYzMDU3MDU0YWFlYzE4OGMzYzlmM2Q0Yg==
     blobstore_id: cf539722-30a1-40f9-902e-0a0820bba411
-<<<<<<< HEAD
-=======
   !binary "NDIzZGY2Yjk3NTM1N2VjNGRkZTI0Y2ExN2YzYjZhOThiMjI4NGNjZg==":
     version: !binary |-
       NDIzZGY2Yjk3NTM1N2VjNGRkZTI0Y2ExN2YzYjZhOThiMjI4NGNjZg==
     sha1: !binary |-
       NDM4ZmY0YjE3NDU2ZjJlOWY2NDczOGFjOWRjMDI1MDkzNTdjZWFlNg==
     blobstore_id: ad0ba8f2-e164-4596-908a-faef80be97e5
->>>>>>> ef40ae09
 format-version: '2'