package gc_test

import (
	"context"
	"time"

	sq "github.com/Masterminds/squirrel"
	"github.com/concourse/concourse/atc"
	"github.com/concourse/concourse/atc/creds"
	"github.com/concourse/concourse/atc/db"
	"github.com/concourse/concourse/atc/gc"

	. "github.com/onsi/ginkgo"
	. "github.com/onsi/gomega"
)

var _ = Describe("ResourceConfigCheckSessionCollector", func() {
	var (
		collector                           gc.Collector
		resourceConfigCheckSessionLifecycle db.ResourceConfigCheckSessionLifecycle
		resourceConfigScope                 db.ResourceConfigScope
		ownerExpiries                       db.ContainerOwnerExpiries
		resource                            db.Resource
	)

	BeforeEach(func() {
		resourceConfigCheckSessionLifecycle = db.NewResourceConfigCheckSessionLifecycle(dbConn)
		resourceConfigFactory = db.NewResourceConfigFactory(dbConn, lockFactory)
		collector = gc.NewResourceConfigCheckSessionCollector(resourceConfigCheckSessionLifecycle)
	})

	Describe("Run", func() {
		var runErr error
		var owner db.ContainerOwner

		ownerExpiries = db.ContainerOwnerExpiries{
			GraceTime: 5 * time.Second,
			Min:       10 * time.Second,
			Max:       10 * time.Second,
		}

		BeforeEach(func() {
			var err error
			var found bool
			resource, found, err = defaultPipeline.Resource("some-resource")
			Expect(err).ToNot(HaveOccurred())
			Expect(found).To(BeTrue())

			resourceConfigScope, err = resource.SetResourceConfig(
				logger,
				atc.Source{
					"some": "source",
				},
				creds.VersionedResourceTypes{})
			Expect(err).ToNot(HaveOccurred())

			owner = db.NewResourceConfigCheckSessionContainerOwner(resourceConfigScope.ResourceConfig(), ownerExpiries)

			workerFactory := db.NewWorkerFactory(dbConn)
			defaultWorkerPayload := atc.Worker{
				ResourceTypes: []atc.WorkerResourceType{
					atc.WorkerResourceType{
						Type:    "some-base-type",
						Image:   "/path/to/image",
						Version: "some-brt-version",
					},
				},
				Name:            "default-worker",
				GardenAddr:      "1.2.3.4:7777",
				BaggageclaimURL: "5.6.7.8:7878",
			}
			worker, err := workerFactory.SaveWorker(defaultWorkerPayload, 0)
			Expect(err).NotTo(HaveOccurred())

			_, err = worker.CreateContainer(owner, db.ContainerMetadata{})
			Expect(err).NotTo(HaveOccurred())
		})

		resourceConfigCheckSessionExists := func(resourceConfig db.ResourceConfig) bool {
			var count int
			err = psql.Select("COUNT(*)").
				From("resource_config_check_sessions").
				Where(sq.Eq{"resource_config_id": resourceConfig.ID()}).
				RunWith(dbConn).
				QueryRow().
				Scan(&count)
			Expect(err).NotTo(HaveOccurred())
			return count == 1
		}

		JustBeforeEach(func() {
			runErr = collector.Run(context.TODO())
			Expect(runErr).ToNot(HaveOccurred())
		})

		Context("when the resource config check session is expired", func() {
			BeforeEach(func() {
				time.Sleep(ownerExpiries.Max)
			})

			It("removes the resource config check session", func() {
				Expect(resourceConfigCheckSessionExists(resourceConfigScope.ResourceConfig())).To(BeFalse())
			})
		})

		Context("when the resource config check session is not expired", func() {
			It("keeps the resource config check session", func() {
				Expect(resourceConfigCheckSessionExists(resourceConfigScope.ResourceConfig())).To(BeTrue())
			})
		})

		Context("when the resource is active", func() {
			It("keeps the resource config check session", func() {
				Expect(resourceConfigCheckSessionExists(resourceConfigScope.ResourceConfig())).To(BeTrue())
			})
		})

		Context("when the resource is unactive", func() {
			BeforeEach(func() {
				atcConfig := atc.Config{
					Jobs: atc.JobConfigs{
						{
							Name: "some-job",
						},
						{
							Name: "some-other-job",
						},
					},
				}

				defaultPipeline, _, err = defaultTeam.SavePipeline("default-pipeline", atcConfig, db.ConfigVersion(1), db.PipelineUnpaused)
				Expect(err).NotTo(HaveOccurred())
			})

			It("removes the resource config check session", func() {
<<<<<<< HEAD
				Expect(resourceConfigCheckSessionExists(resourceConfigCheckSession)).To(BeFalse())
=======
				Expect(resourceConfigCheckSessionExists(resourceConfigScope.ResourceConfig())).To(BeFalse())
>>>>>>> 0cba188c
			})
		})
	})
})<|MERGE_RESOLUTION|>--- conflicted
+++ resolved
@@ -133,11 +133,7 @@
 			})
 
 			It("removes the resource config check session", func() {
-<<<<<<< HEAD
-				Expect(resourceConfigCheckSessionExists(resourceConfigCheckSession)).To(BeFalse())
-=======
 				Expect(resourceConfigCheckSessionExists(resourceConfigScope.ResourceConfig())).To(BeFalse())
->>>>>>> 0cba188c
 			})
 		})
 	})
