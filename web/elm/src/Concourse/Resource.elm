<<<<<<< HEAD
module Concourse.Resource
    exposing
        ( fetchAllResources
        , fetchResource
        , fetchResourcesRaw
        , pause
        , unpause
        , fetchVersionedResources
        , fetchVersionedResource
        , enableVersionedResource
        , disableVersionedResource
        , fetchInputTo
        , fetchOutputOf
        , fetchCausality
        , pinVersion
        , unpinVersion
        )
=======
module Concourse.Resource exposing
    ( check
    , enableDisableVersionedResource
    , fetchAllResources
    , fetchCausality
    , fetchInputTo
    , fetchOutputOf
    , fetchResource
    , fetchResourcesRaw
    , fetchVersionedResource
    , fetchVersionedResources
    , pinVersion
    , setPinComment
    , unpinVersion
    )
>>>>>>> 0cba188c

import Concourse
import Concourse.Pagination exposing (Page, Paginated, Pagination)
import Http
import Json.Decode
import Json.Encode
import Task exposing (Task)


fetchAllResources : Task Http.Error (Maybe (List Concourse.Resource))
fetchAllResources =
    Http.toTask <|
        flip Http.get
            (Json.Decode.nullable <| Json.Decode.list Concourse.decodeResource)
            "/api/v1/resources"


fetchResource : Concourse.ResourceIdentifier -> Task Http.Error Concourse.Resource
fetchResource rid =
    Http.toTask
        << flip Http.get Concourse.decodeResource
    <|
        "/api/v1/teams/"
            ++ rid.teamName
            ++ "/pipelines/"
            ++ rid.pipelineName
            ++ "/resources/"
            ++ rid.resourceName


fetchResourcesRaw : Concourse.PipelineIdentifier -> Task Http.Error Json.Decode.Value
fetchResourcesRaw pi =
    Http.toTask <|
        flip Http.get
            Json.Decode.value
            ("/api/v1/teams/" ++ pi.teamName ++ "/pipelines/" ++ pi.pipelineName ++ "/resources")


fetchVersionedResource : Concourse.VersionedResourceIdentifier -> Task Http.Error Concourse.VersionedResource
fetchVersionedResource vrid =
    Http.toTask
        << flip Http.get Concourse.decodeVersionedResource
    <|
        "/api/v1/teams/"
            ++ vrid.teamName
            ++ "/pipelines/"
            ++ vrid.pipelineName
            ++ "/resources/"
            ++ vrid.resourceName
            ++ "/versions/"
            ++ toString vrid.versionID


fetchVersionedResources : Concourse.ResourceIdentifier -> Maybe Page -> Task Http.Error (Paginated Concourse.VersionedResource)
fetchVersionedResources rid page =
    let
        url =
            "/api/v1/teams/" ++ rid.teamName ++ "/pipelines/" ++ rid.pipelineName ++ "/resources/" ++ rid.resourceName ++ "/versions"
    in
    Concourse.Pagination.fetch Concourse.decodeVersionedResource url page


enableDisableVersionedResource : Bool -> Concourse.VersionedResourceIdentifier -> Concourse.CSRFToken -> Task Http.Error ()
enableDisableVersionedResource enable vrid csrfToken =
    let
        action =
            if enable then
                "enable"

            else
                "disable"
    in
    Http.toTask <|
        Http.request
            { method = "PUT"
            , url = "/api/v1/teams/" ++ vrid.teamName ++ "/pipelines/" ++ vrid.pipelineName ++ "/resources/" ++ vrid.resourceName ++ "/versions/" ++ toString vrid.versionID ++ "/" ++ action
            , headers = [ Http.header Concourse.csrfTokenHeaderName csrfToken ]
            , body = Http.emptyBody
            , expect = Http.expectStringResponse (\_ -> Ok ())
            , timeout = Nothing
            , withCredentials = False
            }


fetchInputTo : Concourse.VersionedResourceIdentifier -> Task Http.Error (List Concourse.Build)
fetchInputTo =
    fetchInputOutput "input_to"


fetchOutputOf : Concourse.VersionedResourceIdentifier -> Task Http.Error (List Concourse.Build)
fetchOutputOf =
    fetchInputOutput "output_of"


fetchInputOutput : String -> Concourse.VersionedResourceIdentifier -> Task Http.Error (List Concourse.Build)
fetchInputOutput action vrid =
    Http.toTask
        << flip Http.get (Json.Decode.list Concourse.decodeBuild)
    <|
        "/api/v1/teams/"
            ++ vrid.teamName
            ++ "/pipelines/"
            ++ vrid.pipelineName
            ++ "/resources/"
            ++ vrid.resourceName
            ++ "/versions/"
            ++ toString vrid.versionID
            ++ "/"
            ++ action


fetchCausality : Concourse.VersionedResourceIdentifier -> Task Http.Error (List Concourse.Cause)
fetchCausality vrid =
    Http.toTask <|
        flip Http.get (Json.Decode.list Concourse.decodeCause) <|
            "/api/v1/teams/"
                ++ vrid.teamName
                ++ "/pipelines/"
                ++ vrid.pipelineName
                ++ "/resources/"
                ++ vrid.resourceName
                ++ "/versions/"
                ++ toString vrid.versionID
                ++ "/causality"


pinVersion : Concourse.VersionedResourceIdentifier -> Concourse.CSRFToken -> Task Http.Error ()
pinVersion vrid csrfToken =
    Http.toTask <|
        Http.request
            { method = "PUT"
<<<<<<< HEAD
            , url = "/api/v1/teams/" ++ vrid.teamName ++ "/pipelines/" ++ vrid.pipelineName ++ "/resources/" ++ vrid.resourceName ++ "/versions/" ++ (toString vrid.versionID) ++ "/pin"
=======
            , url = "/api/v1/teams/" ++ vrid.teamName ++ "/pipelines/" ++ vrid.pipelineName ++ "/resources/" ++ vrid.resourceName ++ "/versions/" ++ toString vrid.versionID ++ "/pin"
>>>>>>> 0cba188c
            , headers = [ Http.header Concourse.csrfTokenHeaderName csrfToken ]
            , body = Http.emptyBody
            , expect = Http.expectStringResponse (\_ -> Ok ())
            , timeout = Nothing
            , withCredentials = False
            }


<<<<<<< HEAD
unpinVersion : Concourse.VersionedResourceIdentifier -> Concourse.CSRFToken -> Task Http.Error ()
unpinVersion vrid csrfToken =
    Http.toTask <|
        Http.request
            { method = "PUT"
            , url = "/api/v1/teams/" ++ vrid.teamName ++ "/pipelines/" ++ vrid.pipelineName ++ "/resources/" ++ vrid.resourceName ++ "/versions/" ++ (toString vrid.versionID) ++ "/unpin"
=======
unpinVersion :
    Concourse.ResourceIdentifier
    -> Concourse.CSRFToken
    -> Task Http.Error ()
unpinVersion rid csrfToken =
    Http.toTask <|
        Http.request
            { method = "PUT"
            , url =
                "/api/v1/teams/"
                    ++ rid.teamName
                    ++ "/pipelines/"
                    ++ rid.pipelineName
                    ++ "/resources/"
                    ++ rid.resourceName
                    ++ "/unpin"
>>>>>>> 0cba188c
            , headers = [ Http.header Concourse.csrfTokenHeaderName csrfToken ]
            , body = Http.emptyBody
            , expect = Http.expectStringResponse (\_ -> Ok ())
            , timeout = Nothing
            , withCredentials = False
<<<<<<< HEAD
=======
            }


check :
    Concourse.ResourceIdentifier
    -> Concourse.CSRFToken
    -> Task Http.Error ()
check rid csrfToken =
    Http.toTask <|
        Http.request
            { method = "POST"
            , url =
                "/api/v1/teams/"
                    ++ rid.teamName
                    ++ "/pipelines/"
                    ++ rid.pipelineName
                    ++ "/resources/"
                    ++ rid.resourceName
                    ++ "/check"
            , headers = [ Http.header Concourse.csrfTokenHeaderName csrfToken ]
            , body =
                Http.jsonBody <|
                    Json.Encode.object [ ( "from", Json.Encode.null ) ]
            , expect = Http.expectStringResponse (\_ -> Ok ())
            , timeout = Nothing
            , withCredentials = False
            }


setPinComment :
    Concourse.ResourceIdentifier
    -> Concourse.CSRFToken
    -> String
    -> Task Http.Error ()
setPinComment rid csrfToken comment =
    Http.toTask <|
        Http.request
            { method = "PUT"
            , url =
                "/api/v1/teams/"
                    ++ rid.teamName
                    ++ "/pipelines/"
                    ++ rid.pipelineName
                    ++ "/resources/"
                    ++ rid.resourceName
                    ++ "/pin_comment"
            , headers = [ Http.header Concourse.csrfTokenHeaderName csrfToken ]
            , body =
                Http.jsonBody <|
                    Json.Encode.object
                        [ ( "pin_comment"
                          , Json.Encode.string comment
                          )
                        ]
            , expect = Http.expectStringResponse (\_ -> Ok ())
            , timeout = Nothing
            , withCredentials = False
>>>>>>> 0cba188c
            }<|MERGE_RESOLUTION|>--- conflicted
+++ resolved
@@ -1,22 +1,3 @@
-<<<<<<< HEAD
-module Concourse.Resource
-    exposing
-        ( fetchAllResources
-        , fetchResource
-        , fetchResourcesRaw
-        , pause
-        , unpause
-        , fetchVersionedResources
-        , fetchVersionedResource
-        , enableVersionedResource
-        , disableVersionedResource
-        , fetchInputTo
-        , fetchOutputOf
-        , fetchCausality
-        , pinVersion
-        , unpinVersion
-        )
-=======
 module Concourse.Resource exposing
     ( check
     , enableDisableVersionedResource
@@ -32,7 +13,6 @@
     , setPinComment
     , unpinVersion
     )
->>>>>>> 0cba188c
 
 import Concourse
 import Concourse.Pagination exposing (Page, Paginated, Pagination)
@@ -164,11 +144,7 @@
     Http.toTask <|
         Http.request
             { method = "PUT"
-<<<<<<< HEAD
-            , url = "/api/v1/teams/" ++ vrid.teamName ++ "/pipelines/" ++ vrid.pipelineName ++ "/resources/" ++ vrid.resourceName ++ "/versions/" ++ (toString vrid.versionID) ++ "/pin"
-=======
             , url = "/api/v1/teams/" ++ vrid.teamName ++ "/pipelines/" ++ vrid.pipelineName ++ "/resources/" ++ vrid.resourceName ++ "/versions/" ++ toString vrid.versionID ++ "/pin"
->>>>>>> 0cba188c
             , headers = [ Http.header Concourse.csrfTokenHeaderName csrfToken ]
             , body = Http.emptyBody
             , expect = Http.expectStringResponse (\_ -> Ok ())
@@ -177,14 +153,6 @@
             }
 
 
-<<<<<<< HEAD
-unpinVersion : Concourse.VersionedResourceIdentifier -> Concourse.CSRFToken -> Task Http.Error ()
-unpinVersion vrid csrfToken =
-    Http.toTask <|
-        Http.request
-            { method = "PUT"
-            , url = "/api/v1/teams/" ++ vrid.teamName ++ "/pipelines/" ++ vrid.pipelineName ++ "/resources/" ++ vrid.resourceName ++ "/versions/" ++ (toString vrid.versionID) ++ "/unpin"
-=======
 unpinVersion :
     Concourse.ResourceIdentifier
     -> Concourse.CSRFToken
@@ -201,14 +169,11 @@
                     ++ "/resources/"
                     ++ rid.resourceName
                     ++ "/unpin"
->>>>>>> 0cba188c
             , headers = [ Http.header Concourse.csrfTokenHeaderName csrfToken ]
             , body = Http.emptyBody
             , expect = Http.expectStringResponse (\_ -> Ok ())
             , timeout = Nothing
             , withCredentials = False
-<<<<<<< HEAD
-=======
             }
 
 
@@ -266,5 +231,4 @@
             , expect = Http.expectStringResponse (\_ -> Ok ())
             , timeout = Nothing
             , withCredentials = False
->>>>>>> 0cba188c
             }