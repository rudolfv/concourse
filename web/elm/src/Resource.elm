--- conflicted
+++ resolved
@@ -87,39 +87,15 @@
 init : Flags -> ( Model, List Effect )
 init flags =
     let
-<<<<<<< HEAD
         resourceId =
             { teamName = flags.teamName
             , pipelineName = flags.pipelineName
             , resourceName = flags.resourceName
             }
 
-        model =
-            { resourceIdentifier = resourceId
-            , pageStatus = Err Models.Empty
-            , teamName = flags.teamName
-            , pipelineName = flags.pipelineName
-            , name = flags.resourceName
-            , checkStatus = Models.CheckingSuccessfully
-            , checkError = ""
-            , checkSetupError = ""
-            , hovered = Models.None
-            , lastChecked = Nothing
-            , pinnedVersion = NotPinned
-            , currentPage = Nothing
-            , versions =
-                { content = []
-                , pagination =
-                    { previousPage = Nothing
-                    , nextPage = Nothing
-=======
         ( model, effect ) =
             changeToResource flags
-                { resourceIdentifier =
-                    { teamName = flags.teamName
-                    , pipelineName = flags.pipelineName
-                    , resourceName = flags.resourceName
-                    }
+                { resourceIdentifier = resourceId
                 , pageStatus = Err Models.Empty
                 , teamName = flags.teamName
                 , pipelineName = flags.pipelineName
@@ -152,29 +128,13 @@
                     , queries = QueryString.empty
                     , page = Nothing
                     , hash = ""
->>>>>>> 40de6adc
                     }
+                , pipeline = Nothing
+                , userState = UserStateUnknown
+                , userMenuVisible = False
+                , pinnedResources = []
+                , showPinIconDropDown = False
                 }
-            , now = Nothing
-            , csrfToken = flags.csrfToken
-            , showPinBarTooltip = False
-            , pinIconHover = False
-            , route =
-                { logical =
-                    Routes.Resource
-                        flags.teamName
-                        flags.pipelineName
-                        flags.resourceName
-                , queries = QueryString.empty
-                , page = Nothing
-                , hash = ""
-                }
-            , pipeline = Nothing
-            , userState = UserStateUnknown
-            , userMenuVisible = False
-            , pinnedResources = []
-            , showPinIconDropDown = False
-            }
     in
     ( model
     , [ FetchResource model.resourceIdentifier
@@ -427,7 +387,7 @@
             ( { model
                 | pinnedVersion = NotPinned
               }
-            , []
+            , [ FetchResource model.resourceIdentifier ]
             )
 
         VersionUnpinned (Err _) ->
@@ -577,7 +537,10 @@
                 newModel =
                     case ( model.pinnedVersion, pinnedVersionID ) of
                         ( PinnedStaticallyTo _, Just id ) ->
-                            updateVersion id (\v -> { v | showTooltip = not v.showTooltip }) model
+                            updateVersion
+                                id
+                                (\v -> { v | showTooltip = not v.showTooltip })
+                                model
 
                         _ ->
                             model
@@ -591,8 +554,8 @@
                     model.versions.content
                         |> List.Extra.find (\v -> v.id == versionID)
 
-                cmd : List Effect
-                cmd =
+                effects : List Effect
+                effects =
                     case version of
                         Just v ->
                             [ DoPinVersion
@@ -606,12 +569,14 @@
 
                         Nothing ->
                             []
-
-                newModel =
-                    { model | pinnedVersion = Pinned.startPinningTo versionID model.pinnedVersion }
             in
-            ( newModel
-            , cmd
+            ( { model
+                | pinnedVersion =
+                    Pinned.startPinningTo
+                        versionID
+                        model.pinnedVersion
+              }
+            , effects
             )
 
         UnpinVersion ->
@@ -619,54 +584,21 @@
                 cmd : Effect
                 cmd =
                     DoUnpinVersion
-                        { teamName = model.resourceIdentifier.teamName
-                        , pipelineName = model.resourceIdentifier.pipelineName
-                        , resourceName = model.resourceIdentifier.resourceName
-                        }
+                        model.resourceIdentifier
                         model.csrfToken
             in
-<<<<<<< HEAD
-            ( { model | pinnedVersion = Pinned.startUnpinning model.pinnedVersion }, [ cmd ] )
-=======
-            ( { model | pinnedVersion = Pinned.startUnpinning model.pinnedVersion }, cmd )
-
-        VersionPinned (Ok ()) ->
-            let
-                newPinnedVersion =
-                    Pinned.finishPinning
-                        (\pinningTo ->
-                            model.versions.content
-                                |> List.Extra.find (\v -> v.id == pinningTo)
-                                |> Maybe.map .version
-                        )
-                        model.pinnedVersion
-            in
-            ( { model | pinnedVersion = newPinnedVersion }, [] )
-
-        VersionPinned (Err _) ->
             ( { model
-                | pinnedVersion = NotPinned
+                | pinnedVersion = Pinned.startUnpinning model.pinnedVersion
               }
-            , []
-            )
-
-        VersionUnpinned (Ok ()) ->
-            ( { model
-                | pinnedVersion = NotPinned
-              }
-            , [ FetchResource model.resourceIdentifier ]
-            )
-
-        VersionUnpinned (Err _) ->
-            ( { model
-                | pinnedVersion = Pinned.quitUnpinning model.pinnedVersion
-              }
-            , []
-            )
->>>>>>> 40de6adc
+            , [ cmd ]
+            )
 
         ToggleVersion action versionID ->
-            ( updateVersion versionID (\v -> { v | enabled = BoolTransitionable.Changing }) model
+            ( updateVersion versionID
+                (\v ->
+                    { v | enabled = BoolTransitionable.Changing }
+                )
+                model
             , [ DoToggleVersion action
                     { teamName = model.resourceIdentifier.teamName
                     , pipelineName = model.resourceIdentifier.pipelineName
