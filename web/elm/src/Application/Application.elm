--- conflicted
+++ resolved
@@ -147,17 +147,9 @@
         Update m ->
             let
                 ( subModel, subEffects ) =
-<<<<<<< HEAD
-                    SubPage.update
-                        model.notFoundImgSrc
-                        model.route
-                        m
-                        model.subModel
-=======
                     ( model.subModel, [] )
                         |> SubPage.update m
                         |> SubPage.handleNotFound model.notFoundImgSrc model.route
->>>>>>> ab1c8c6f
             in
             ( { model | subModel = subModel }, subEffects )
 
@@ -181,11 +173,7 @@
                 delivery
                 { model | subModel = newSubmodel }
     in
-<<<<<<< HEAD
     ( newModel, subPageEffects ++ applicationEffects )
-=======
-    ( { newModel | subModel = newSubmodel }, subPageEffects ++ applicationEffects )
->>>>>>> ab1c8c6f
 
 
 handleDeliveryForApplication : Delivery -> Model -> ( Model, List Effect )
