--- conflicted
+++ resolved
@@ -46,18 +46,13 @@
                     RemoteData.Loading
 
                 Nothing ->
-<<<<<<< HEAD
                     RemoteData.Failure NoFlyPort
-      , topBar = topBar
-=======
-                    Just <| Err ()
       , isUserMenuExpanded = topBar.isUserMenuExpanded
       , isPinMenuExpanded = topBar.isPinMenuExpanded
       , middleSection = topBar.middleSection
       , teams = topBar.teams
       , screenSize = topBar.screenSize
       , highDensity = topBar.highDensity
->>>>>>> 5fbc9553
       }
     , topBarEffects
         ++ (case flyPort of
@@ -73,16 +68,11 @@
 handleCallback : Callback -> ( Model, List Effect ) -> ( Model, List Effect )
 handleCallback msg ( model, effects ) =
     case msg of
-<<<<<<< HEAD
         TokenSentToFly (Ok ()) ->
-            ( { model | tokenTransfer = RemoteData.Success () }, [] )
+            ( { model | tokenTransfer = RemoteData.Success () }, effects )
 
         TokenSentToFly (Err err) ->
-            ( { model | tokenTransfer = RemoteData.Failure (NetworkTrouble err) }, [] )
-=======
-        TokenSentToFly success ->
-            ( { model | tokenTransfer = Just <| Ok success }, effects )
->>>>>>> 5fbc9553
+            ( { model | tokenTransfer = RemoteData.Failure (NetworkTrouble err) }, effects )
 
         _ ->
             TopBar.handleCallback msg ( model, effects )
