module DashboardTests exposing
    ( all
    , almostBlack
    , apiData
    , darkGrey
    , defineHoverBehaviour
    , givenDataAndUser
    , givenDataUnauthenticated
    , iconSelector
    , middleGrey
    , white
    )

import Application.Application as Application
import Application.Msgs
import Callback
import Char
import Concourse
import Concourse.Cli as Cli
import Concourse.PipelineStatus as PipelineStatus
import Dashboard.Dashboard as Dashboard
import Dashboard.Group as Group
import Dashboard.Msgs as Msgs
import Date exposing (Date)
import Dict
import Effects
import Expect exposing (Expectation)
import Html.Attributes as Attr
import List.Extra
import Routes
import Subscription exposing (Delivery(..), Interval(..))
import Test exposing (..)
import Test.Html.Event as Event
import Test.Html.Query as Query
import Test.Html.Selector
    exposing
        ( Selector
        , attribute
        , class
        , containing
        , id
        , style
        , tag
        , text
        )
import Time exposing (Time)
import TopBar.Msgs
import UserState


almostBlack : String
almostBlack =
    "#1e1d1d"


middleGrey : String
middleGrey =
    "#3d3c3c"


lightGrey : String
lightGrey =
    "#9b9b9b"


menuGrey : String
menuGrey =
    "#868585"


green : String
green =
    "#11c560"


blue : String
blue =
    "#4a90e2"


darkGrey : String
darkGrey =
    "#2a2929"


red : String
red =
    "#ed4b35"


amber : String
amber =
    "#f5a623"


brown : String
brown =
    "#8b572a"


white : String
white =
    "#fff"


fadedGreen : String
fadedGreen =
    "#284834"


orange : String
orange =
    "#e67e22"


pipelineRunningKeyframes : String
pipelineRunningKeyframes =
    "pipeline-running"


all : Test
all =
    describe "Dashboard"
        [ describe "welcome card" <|
            let
                hasWelcomeCard : (() -> ( Dashboard.Model, List Effects.Effect )) -> List Test
                hasWelcomeCard setup =
                    let
                        subject : () -> Query.Single Msgs.Msg
                        subject =
                            setup
                                >> queryView
                                >> Query.find [ id "welcome-card" ]
                    in
                    [ test "exists" <|
                        setup
                            >> queryView
                            >> Query.has [ id "welcome-card" ]
                    , test "with correct antialiasing in WebKit" <|
                        subject
                            >> Query.has
                                [ style
                                    [ ( "-webkit-font-smoothing"
                                      , "antialiased"
                                      )
                                    ]
                                ]
                    , test "with non-bold text" <|
                        subject
                            >> Query.has [ style [ ( "font-weight", "400" ) ] ]
                    , test "title says 'welcome to concourse!'" <|
                        subject
                            >> Query.children []
                            >> Query.first
                            >> Query.has [ text "welcome to concourse!" ]
                    , test "welcome message has large font" <|
                        subject
                            >> Query.children []
                            >> Query.first
                            >> Query.has [ style [ ( "font-size", "32px" ) ] ]
                    , test "has dark grey background" <|
                        subject
                            >> Query.has
                                [ style
                                    [ ( "background-color"
                                      , darkGrey
                                      )
                                    ]
                                ]
                    , test "is inset from the page" <|
                        subject
                            >> Query.has [ style [ ( "margin", "25px" ) ] ]
                    , test "has padding around its contents" <|
                        subject
                            >> Query.has [ style [ ( "padding", "40px" ) ] ]
                    , describe "body" <|
                        let
                            body : () -> Query.Single Msgs.Msg
                            body =
                                subject >> Query.children [] >> Query.index 1
                        in
                        [ test "has set-pipeline instruction" <|
                            let
                                instruction =
                                    "then, use `fly set-pipeline` to set "
                                        ++ "up your new pipeline"
                            in
                            body
                                >> Query.has [ text instruction ]
                        , test "has 16px font" <|
                            body
                                >> Query.has
                                    [ style [ ( "font-size", "16px" ) ] ]
                        , describe "CLI download section" <|
                            let
                                downloadSection =
                                    body >> Query.children [] >> Query.index 0
                            in
                            [ test
                                ("lays out contents horizontally, "
                                    ++ "centers vertically"
                                )
                              <|
                                downloadSection
                                    >> Query.has
                                        [ style
                                            [ ( "display", "flex" )
                                            , ( "align-items", "center" )
                                            ]
                                        ]
                            , test "says 'first, download the CLI tools:'" <|
                                let
                                    instruction =
                                        "first, download the CLI tools:"
                                in
                                downloadSection
                                    >> Query.children []
                                    >> Query.index 0
                                    >> Query.has [ text instruction ]
                            , test
                                ("there is space between the label and "
                                    ++ "the icons"
                                )
                              <|
                                downloadSection
                                    >> Query.children []
                                    >> Query.index 0
                                    >> Query.has
                                        [ style
                                            [ ( "margin-right"
                                              , "10px"
                                              )
                                            ]
                                        ]
                            , describe "cli download icons" <|
                                let
                                    cliIcons =
                                        downloadSection
                                            >> Query.children [ tag "a" ]
                                in
                                [ test "icons have descriptive ARIA labels" <|
                                    cliIcons
                                        >> Expect.all
                                            [ Query.count (Expect.equal 3)
                                            , Query.index 0
                                                >> Query.has
                                                    [ attribute <|
                                                        Attr.attribute
                                                            "aria-label"
                                                            "Download OS X CLI"
                                                    ]
                                            , Query.index 1
                                                >> Query.has
                                                    [ attribute <|
                                                        Attr.attribute
                                                            "aria-label"
                                                            "Download Windows CLI"
                                                    ]
                                            , Query.index 2
                                                >> Query.has
                                                    [ attribute <|
                                                        Attr.attribute
                                                            "aria-label"
                                                            "Download Linux CLI"
                                                    ]
                                            ]
                                , defineHoverBehaviour
                                    { name = "os x cli icon"
                                    , setup = setup ()
                                    , query = queryView >> Query.find [ id "top-cli-osx" ]
                                    , updateFunc = Dashboard.update
                                    , unhoveredSelector =
                                        { description = "grey apple icon"
                                        , selector =
                                            [ style
                                                [ ( "opacity", "0.5" )
                                                , ( "margin", "5px" )
                                                ]
                                            ]
                                                ++ iconSelector { size = "32px", image = "apple-logo.svg" }
                                        }
                                    , mouseEnterMsg = Msgs.TopCliHover <| List.Extra.getAt 0 Cli.clis
                                    , mouseLeaveMsg = Msgs.TopCliHover Nothing
                                    , hoveredSelector =
                                        { description = "white apple icon"
                                        , selector =
                                            [ style
                                                [ ( "opacity", "1" )
                                                , ( "margin", "5px" )
                                                ]
                                            ]
                                                ++ iconSelector { size = "32px", image = "apple-logo.svg" }
                                        }
                                    }
                                , defineHoverBehaviour
                                    { name = "windows cli icon"
                                    , setup = setup ()
                                    , query = queryView >> Query.find [ id "top-cli-windows" ]
                                    , updateFunc = Dashboard.update
                                    , unhoveredSelector =
                                        { description = "grey windows icon"
                                        , selector =
                                            [ style
                                                [ ( "opacity", "0.5" )
                                                , ( "margin", "5px" )
                                                ]
                                            ]
                                                ++ iconSelector { size = "32px", image = "windows-logo.svg" }
                                        }
                                    , mouseEnterMsg = Msgs.TopCliHover <| List.Extra.getAt 1 Cli.clis
                                    , mouseLeaveMsg = Msgs.TopCliHover Nothing
                                    , hoveredSelector =
                                        { description = "white windows icon"
                                        , selector =
                                            [ style
                                                [ ( "opacity", "1" )
                                                , ( "margin", "5px" )
                                                ]
                                            ]
                                                ++ iconSelector { size = "32px", image = "windows-logo.svg" }
                                        }
                                    }
                                , defineHoverBehaviour
                                    { name = "linux cli icon"
                                    , setup = setup ()
                                    , query = queryView >> Query.find [ id "top-cli-linux" ]
                                    , updateFunc = Dashboard.update
                                    , unhoveredSelector =
                                        { description = "grey linux icon"
                                        , selector =
                                            [ style
                                                [ ( "opacity", "0.5" )
                                                , ( "margin", "5px" )
                                                ]
                                            ]
                                                ++ iconSelector { size = "32px", image = "linux-logo.svg" }
                                        }
                                    , mouseEnterMsg = Msgs.TopCliHover <| List.Extra.getAt 2 Cli.clis
                                    , mouseLeaveMsg = Msgs.TopCliHover Nothing
                                    , hoveredSelector =
                                        { description = "white linux icon"
                                        , selector =
                                            [ style
                                                [ ( "opacity", "1" )
                                                , ( "margin", "5px" )
                                                ]
                                            ]
                                                ++ iconSelector { size = "32px", image = "linux-logo.svg" }
                                        }
                                    }
                                ]
                            ]
                        ]
                    , describe "ascii art" <|
                        let
                            art : () -> Query.Single Msgs.Msg
                            art =
                                subject >> Query.children [] >> Query.index 2
                        in
                        [ test "not selectable for all browsers" <|
                            art
                                >> Query.has
                                    [ style
                                        [ ( "user-select", "none" )
                                        , ( "-ms-user-select", "none" )
                                        , ( "-moz-user-select", "none" )
                                        , ( "-khtml-user-select", "none" )
                                        , ( "-webkit-user-select", "none" )
                                        , ( "-webkit-touch-callout", "none" )
                                        ]
                                    ]
                        , test "cursor is set to default" <|
                            art
                                >> Query.has
                                    [ style
                                        [ ( "cursor", "default" ) ]
                                    ]
                        ]
                    ]
            in
            [ describe "when unauthenticated with no teams" <|
                hasWelcomeCard
                    (\_ ->
                        whenOnDashboard { highDensity = False }
                            |> givenDataUnauthenticated (apiData [])
                    )
                    ++ [ test "page body is empty" <|
                            \_ ->
                                whenOnDashboard { highDensity = False }
                                    |> givenDataUnauthenticated (apiData [])
                                    |> queryView
                                    |> Query.find [ class "dashboard-content" ]
                                    |> Query.children []
                                    |> Query.count (Expect.equal 1)
                       ]
            , describe "when unauthenticated with a team but no pipelines" <|
                hasWelcomeCard
                    (\_ ->
                        whenOnDashboard { highDensity = False }
                            |> givenDataUnauthenticated (apiData [ ( "team", [] ) ])
                    )
            , describe
                ("when logged in with teams but no pipelines, "
                    ++ "shows no pipelines card"
                )
              <|
                hasWelcomeCard
                    (\_ ->
                        whenOnDashboard { highDensity = False }
                            |> givenDataAndUser
                                (apiData [ ( "team", [] ) ])
                                (userWithRoles [])
                    )
            , test "no login instruction when logged in" <|
                \_ ->
                    whenOnDashboard { highDensity = False }
                        |> givenDataAndUser
                            (apiData [ ( "team", [] ) ])
                            (userWithRoles [])
                        |> queryView
                        |> Query.hasNot [ id "login-instruction" ]
            , test "has login instruction when unauthenticated" <|
                \_ ->
                    whenOnDashboard { highDensity = False }
                        |> givenDataUnauthenticated (apiData [ ( "team", [] ) ])
                        |> queryView
                        |> Query.find [ id "welcome-card" ]
                        |> Query.find [ id "login-instruction" ]
                        |> Expect.all
                            [ Query.has [ text "login" ]
                            , Query.find [ tag "a", containing [ text "here" ] ]
                                >> Expect.all
                                    [ Query.has
                                        [ attribute <| Attr.href "/login" ]
                                    , Query.has
                                        [ style
                                            [ ( "text-decoration"
                                              , "underline"
                                              )
                                            ]
                                        ]
                                    ]
                            , Query.has
                                [ style [ ( "line-height", "42px" ) ] ]
                            ]
            ]
        , test "top bar has bold font" <|
            \_ ->
                whenOnDashboard { highDensity = False }
                    |> queryView
                    |> Query.find [ id "top-bar-app" ]
                    |> Query.has [ style [ ( "font-weight", "700" ) ] ]
        , test "logging out causes pipeline list to reload" <|
            let
                showsLoadingState : ( Dashboard.Model, List Effects.Effect ) -> Expectation
                showsLoadingState =
                    queryView
                        >> Query.findAll [ class "dashboard-team-group" ]
                        >> Query.count (Expect.equal 0)
            in
            \_ ->
                whenOnDashboard { highDensity = False }
                    |> givenDataAndUser
                        (oneTeamOnePipelineNonPublic "team")
                        (userWithRoles [ ( "team", [ "owner" ] ) ])
                    |> Dashboard.update (Msgs.FromTopBar TopBar.Msgs.LogOut)
                    |> showsLoadingState
        , test "links to specific builds" <|
            \_ ->
                whenOnDashboard { highDensity = False }
                    |> givenDataUnauthenticated givenPipelineWithJob
                    |> queryView
                    |> Query.find
                        [ class "dashboard-team-group"
                        , attribute <| Attr.attribute "data-team-name" "team"
                        ]
                    |> Query.find
                        [ class "node"
                        , attribute <| Attr.attribute "data-tooltip" "job"
                        ]
                    |> Query.find
                        [ tag "a" ]
                    |> Query.has
                        [ attribute <|
                            Attr.href "/teams/team/pipelines/pipeline/jobs/job/builds/1"
                        ]
        , test "HD view redirects to normal view when there are no pipelines" <|
            \_ ->
                whenOnDashboard { highDensity = True }
                    |> Tuple.first
                    |> handleCallback
                        (Callback.APIDataFetched <|
                            Ok
                                ( 0
                                , apiData [ ( "team", [] ) ] Nothing
                                )
                        )
                    |> Expect.all
                        [ Tuple.second
                            >> Expect.equal [ Effects.ModifyUrl "/" ]
                        , Dashboard.handleCallback
                            (Callback.APIDataFetched <|
                                Ok
                                    ( 0
                                    , apiData
                                        [ ( "team", [ "pipeline" ] ) ]
                                        Nothing
                                    )
                            )
                            >> queryView
                            >> Expect.all
                                [ Query.find
                                    [ class "card-footer" ]
                                    >> Query.children []
                                    >> Query.first
                                    >> Query.children []
                                    >> Query.index -1
                                    >> Query.has [ text "pending" ]
                                , Query.hasNot [ tag "input" ]
                                ]
                        ]
        , test "HD view redirects to no pipelines view when pipelines disappear" <|
            \_ ->
                whenOnDashboard { highDensity = True }
                    |> Dashboard.handleCallback
                        (Callback.APIDataFetched <|
                            Ok
                                ( 0
                                , apiData [ ( "team", [ "pipeline" ] ) ] Nothing
                                )
                        )
                    |> Tuple.first
                    |> handleCallback
                        (Callback.APIDataFetched <|
                            Ok
                                ( 0
                                , apiData [ ( "team", [] ) ] Nothing
                                )
                        )
                    |> Expect.all
                        [ Tuple.second
                            >> Expect.equal [ Effects.ModifyUrl "/" ]
                        , queryView
                            >> Query.has [ text "welcome to concourse!" ]
                        ]
        , test "no search bar when there are no pipelines" <|
            \_ ->
                whenOnDashboard { highDensity = False }
                    |> Dashboard.handleCallback
                        (Callback.APIDataFetched <|
                            Ok
                                ( 0
                                , apiData [ ( "team", [] ) ] Nothing
                                )
                        )
                    |> queryView
                    |> Query.hasNot [ tag "input" ]
        , test "bottom bar appears when there are no pipelines" <|
            \_ ->
                whenOnDashboard { highDensity = False }
                    |> Dashboard.handleCallback
                        (Callback.APIDataFetched <|
                            Ok
                                ( 0
                                , apiData [ ( "team", [] ) ] Nothing
                                )
                        )
                    |> queryView
                    |> Query.has [ id "dashboard-info" ]
        , test "bottom bar has no legend when there are no pipelines" <|
            \_ ->
                whenOnDashboard { highDensity = False }
                    |> Dashboard.handleCallback
                        (Callback.APIDataFetched <|
                            Ok
                                ( 0
                                , apiData [ ( "team", [] ) ] Nothing
                                )
                        )
                    |> queryView
                    |> Query.hasNot [ id "legend" ]
        , test "concourse info is right-justified when there are no pipelines" <|
            \_ ->
                whenOnDashboard { highDensity = False }
                    |> Dashboard.handleCallback
                        (Callback.APIDataFetched <|
                            Ok
                                ( 0
                                , apiData [ ( "team", [] ) ] Nothing
                                )
                        )
                    |> queryView
                    |> Query.find [ id "dashboard-info" ]
                    |> Query.has [ style [ ( "justify-content", "flex-end" ) ] ]
        , test "pressing '?' does nothing when there are no pipelines" <|
            \_ ->
                whenOnDashboard { highDensity = False }
                    |> Dashboard.handleCallback
                        (Callback.APIDataFetched <|
                            Ok
                                ( 0
                                , apiData [ ( "team", [] ) ] Nothing
                                )
                        )
                    |> Dashboard.handleDelivery (KeyDown (Char.toCode '?'))
                    |> queryView
                    |> Query.has [ id "dashboard-info" ]
        , describe "team pills"
            [ test
                ("shows team name with no pill when unauthenticated "
                    ++ "and team has an exposed pipeline"
                )
              <|
                \_ ->
                    whenOnDashboard { highDensity = False }
                        |> givenDataUnauthenticated (apiData [ ( "team", [ "pipeline" ] ) ])
                        |> queryView
                        |> teamHeaderHasNoPill "team"
            , test "shows OWNER pill on team header for team on which user has owner role" <|
                \_ ->
                    whenOnDashboard { highDensity = False }
                        |> givenDataAndUser
                            (oneTeamOnePipeline "team")
                            (userWithRoles [ ( "team", [ "owner" ] ) ])
                        |> queryView
                        |> teamHeaderHasPill "team" "OWNER"
            , test "shows MEMBER pill on team header for team on which user has member role" <|
                \_ ->
                    whenOnDashboard { highDensity = False }
                        |> givenDataAndUser
                            (oneTeamOnePipeline "team")
                            (userWithRoles [ ( "team", [ "member" ] ) ])
                        |> queryView
                        |> teamHeaderHasPill "team" "MEMBER"
            , test "shows VIEWER pill on team header for team on which user has viewer role" <|
                \_ ->
                    whenOnDashboard { highDensity = False }
                        |> givenDataAndUser
                            (oneTeamOnePipeline "team")
                            (userWithRoles [ ( "team", [ "viewer" ] ) ])
                        |> queryView
                        |> teamHeaderHasPill "team" "VIEWER"
            , test "shows no pill on team header for team on which user has no role" <|
                \_ ->
                    whenOnDashboard { highDensity = False }
                        |> givenDataAndUser
                            (oneTeamOnePipeline "team")
                            (userWithRoles [])
                        |> queryView
                        |> teamHeaderHasNoPill "team"
            , test "shows pill for first role on team header for team on which user has multiple roles" <|
                \_ ->
                    whenOnDashboard { highDensity = False }
                        |> givenDataAndUser
                            (oneTeamOnePipeline "team")
                            (userWithRoles [ ( "team", [ "member", "viewer" ] ) ])
                        |> queryView
                        |> teamHeaderHasPill "team" "MEMBER"
            , test "sorts teams according to user role" <|
                \_ ->
                    whenOnDashboard { highDensity = False }
                        |> givenDataAndUser
                            (apiData
                                [ ( "owner-team", [ "pipeline" ] )
                                , ( "nonmember-team", [] )
                                , ( "viewer-team", [] )
                                , ( "member-team", [] )
                                ]
                            )
                            (userWithRoles
                                [ ( "owner-team", [ "owner" ] )
                                , ( "member-team", [ "member" ] )
                                , ( "viewer-team", [ "viewer" ] )
                                , ( "nonmember-team", [] )
                                ]
                            )
                        |> queryView
                        |> Query.findAll teamHeaderSelector
                        |> Expect.all
                            [ Query.count (Expect.equal 4)
                            , Query.index 0 >> Query.has [ text "owner-team" ]
                            , Query.index 1 >> Query.has [ text "member-team" ]
                            , Query.index 2 >> Query.has [ text "viewer-team" ]
                            , Query.index 3 >> Query.has [ text "nonmember-team" ]
                            ]
            , test "team headers lay out contents horizontally, centering vertically" <|
                \_ ->
                    whenOnDashboard { highDensity = False }
                        |> givenDataUnauthenticated (oneTeamOnePipeline "team")
                        |> queryView
                        |> Query.findAll teamHeaderSelector
                        |> Query.each
                            (Query.has
                                [ style
                                    [ ( "display", "flex" )
                                    , ( "align-items", "center" )
                                    ]
                                ]
                            )
            , test "on HD view, there is space between the list of pipelines and the role pill" <|
                \_ ->
                    whenOnDashboard { highDensity = True }
                        |> givenDataAndUser
                            (oneTeamOnePipeline "team")
                            (userWithRoles [ ( "team", [ "owner" ] ) ])
                        |> queryView
                        |> Query.find [ class "dashboard-team-name-wrapper" ]
                        |> Query.find [ containing [ text "OWNER" ] ]
                        |> Query.has [ style [ ( "margin-bottom", "1em" ) ] ]
            , test "on non-HD view, the role pill on a group has no margin below" <|
                \_ ->
                    whenOnDashboard { highDensity = False }
                        |> givenDataAndUser
                            (oneTeamOnePipeline "team")
                            (userWithRoles [ ( "team", [ "owner" ] ) ])
                        |> queryView
                        |> Query.find teamHeaderSelector
                        |> Query.find [ containing [ text "OWNER" ] ]
                        |> Query.has [ style [ ( "margin-bottom", "" ) ] ]
            ]
        , describe "pipeline cards" <|
            let
                findHeader : Query.Single Msgs.Msg -> Query.Single Msgs.Msg
                findHeader =
                    Query.find [ class "card-header" ]

                findBody : Query.Single Msgs.Msg -> Query.Single Msgs.Msg
                findBody =
                    Query.find [ class "card-body" ]

                pipelineWithStatus :
                    Concourse.BuildStatus
                    -> Bool
                    -> ( Dashboard.Model, List Effects.Effect )
                    -> Query.Single Msgs.Msg
                pipelineWithStatus status isRunning =
                    let
                        jobFunc =
                            if isRunning then
                                job >> running

                            else
                                job
                    in
                    givenDataUnauthenticated
                        (\u ->
                            { teams =
                                [ { id = 0, name = "team" } ]
                            , pipelines =
                                [ onePipeline "team" ]
                            , jobs =
                                [ jobFunc status
                                ]
                            , resources = []
                            , version = ""
                            , user = u
                            }
                        )
                        >> queryView
            in
            [ describe "when team has no visible pipelines" <|
                let
                    noPipelinesCard : () -> Query.Single Msgs.Msg
                    noPipelinesCard _ =
                        whenOnDashboard { highDensity = False }
                            |> givenDataUnauthenticated
                                (apiData
                                    [ ( "some-team", [] )
                                    , ( "other-team", [ "pipeline" ] )
                                    ]
                                )
                            |> queryView
                            |> Query.find
                                [ class "dashboard-team-group"
                                , attribute <|
                                    Attr.attribute "data-team-name"
                                        "some-team"
                                ]
                            |> Query.find [ class "card" ]
                in
                [ describe "header" <|
                    let
                        header : () -> Query.Single Msgs.Msg
                        header =
                            noPipelinesCard
                                >> findHeader
                    in
                    [ test "says 'no pipeline set' in smooth white font" <|
                        header
                            >> Expect.all
                                [ Query.has [ text "no pipeline set" ]
                                , Query.has
                                    [ style
                                        [ ( "color", white )
                                        , ( "-webkit-font-smoothing"
                                          , "antialiased"
                                          )
                                        ]
                                    ]
                                ]
                    , test "has dark grey background and 12.5px padding" <|
                        header
                            >> Query.has
                                [ style
                                    [ ( "background-color", darkGrey )
                                    , ( "padding", "12.5px" )
                                    ]
                                ]
                    , test "text is larger and wider spaced" <|
                        header
                            >> Query.has
                                [ style
                                    [ ( "font-size", "1.5em" )
                                    , ( "letter-spacing", "0.1em" )
                                    ]
                                ]
                    , test "text is centered" <|
                        header
                            >> Query.has
                                [ style
                                    [ ( "text-align", "center" )
                                    ]
                                ]
                    ]
                , describe "body" <|
                    let
                        body : () -> Query.Single Msgs.Msg
                        body =
                            noPipelinesCard
                                >> Query.find [ class "card-body" ]
                    in
                    [ test "has 200px width, 120px height, 20px 36px padding" <|
                        body
                            >> Query.has
                                [ style
                                    [ ( "width", "200px" )
                                    , ( "height", "120px" )
                                    , ( "padding", "20px 36px" )
                                    ]
                                ]
                    , test "has dark grey background" <|
                        body
                            >> Query.has
                                [ style
                                    [ ( "background-color", darkGrey )
                                    ]
                                ]
                    , test "has 2px margins above and below" <|
                        body
                            >> Query.has
                                [ style
                                    [ ( "margin", "2px 0" )
                                    ]
                                ]
                    , test "has lighter grey placeholder box that fills" <|
                        body
                            >> Expect.all
                                [ Query.has
                                    [ style [ ( "display", "flex" ) ] ]
                                , Query.children []
                                    >> Query.first
                                    >> Query.has
                                        [ style
                                            [ ( "background-color"
                                              , middleGrey
                                              )
                                            , ( "flex-grow", "1" )
                                            ]
                                        ]
                                ]
                    ]
                , test "footer is dark grey and 47 pixels tall" <|
                    noPipelinesCard
                        >> Query.find [ class "card-footer" ]
                        >> Query.has
                            [ style
                                [ ( "background-color", darkGrey )
                                , ( "height", "47px" )
                                ]
                            ]
                ]
            , test "has 'move' cursor" <|
                \_ ->
                    whenOnDashboard { highDensity = False }
                        |> givenDataUnauthenticated
                            (oneTeamOnePipeline "team")
                        |> queryView
                        |> Query.find
                            [ class "card"
                            , containing [ text "pipeline" ]
                            ]
                        |> Query.has [ style [ ( "cursor", "move" ) ] ]
            , test "has 25px margins" <|
                \_ ->
                    whenOnDashboard { highDensity = False }
                        |> givenDataUnauthenticated
                            (oneTeamOnePipeline "team")
                        |> queryView
                        |> Query.find
                            [ class "card"
                            , containing [ text "pipeline" ]
                            ]
                        |> Query.has [ style [ ( "margin", "25px" ) ] ]
            , describe "header" <|
                let
                    header : () -> Query.Single Msgs.Msg
                    header _ =
                        whenOnDashboard { highDensity = False }
                            |> givenDataUnauthenticated
                                (oneTeamOnePipeline "team")
                            |> queryView
                            |> Query.find
                                [ class "card"
                                , containing [ text "pipeline" ]
                                ]
                            |> findHeader
                in
                [ test "has dark grey background" <|
                    header
                        >> Query.has
                            [ style
                                [ ( "background-color", darkGrey ) ]
                            ]
                , test "has larger, spaced-out smooth white text" <|
                    header
                        >> Query.has
                            [ style
                                [ ( "font-size", "1.5em" )
                                , ( "letter-spacing", "0.1em" )
                                , ( "color", white )
                                , ( "-webkit-font-smoothing", "antialiased" )
                                ]
                            ]
                , test "has 12.5px padding" <|
                    header
                        >> Query.has
                            [ style
                                [ ( "padding", "12.5px" ) ]
                            ]
                , test "text does not overflow or wrap" <|
                    header
                        >> Query.children []
                        >> Query.first
                        >> Query.has
                            [ style
                                [ ( "width", "245px" )
                                , ( "white-space", "nowrap" )
                                , ( "overflow", "hidden" )
                                , ( "text-overflow", "ellipsis" )
                                ]
                            ]
                ]
            , describe "colored banner" <|
                let
                    findBanner =
                        Query.find
                            [ class "card"
                            , containing [ text "pipeline" ]
                            ]
                            >> Query.children []
                            >> Query.first

                    isSolid : String -> Query.Single Msgs.Msg -> Expectation
                    isSolid color =
                        Query.has
                            [ style
                                [ ( "background-color", color ) ]
                            ]

                    isColorWithStripes : String -> String -> Query.Single Msgs.Msg -> Expectation
                    isColorWithStripes color stripeColor =
                        Query.has
                            [ style
                                [ ( "background-image"
                                  , "repeating-linear-gradient(-115deg,"
                                        ++ stripeColor
                                        ++ " 0,"
                                        ++ stripeColor
                                        ++ " 10px,"
                                        ++ color
                                        ++ " 0,"
                                        ++ color
                                        ++ " 16px)"
                                  )
                                , ( "background-size", "106px 114px" )
                                , ( "animation"
                                  , pipelineRunningKeyframes ++ " 3s linear infinite"
                                  )
                                ]
                            ]

                    isColorWithStripesHd : String -> String -> Query.Single Msgs.Msg -> Expectation
                    isColorWithStripesHd color stripeColor =
                        Query.has
                            [ style
                                [ ( "background-image"
                                  , "repeating-linear-gradient(-115deg,"
                                        ++ stripeColor
                                        ++ " 0,"
                                        ++ stripeColor
                                        ++ " 10px,"
                                        ++ color
                                        ++ " 0,"
                                        ++ color
                                        ++ " 16px)"
                                  )
                                , ( "background-size", "106px 114px" )
                                , ( "animation"
                                  , pipelineRunningKeyframes ++ " 3s linear infinite"
                                  )
                                ]
                            ]
                in
                [ describe "non-HD view"
                    [ test "is 7px tall" <|
                        \_ ->
                            whenOnDashboard { highDensity = False }
                                |> givenDataUnauthenticated
                                    (oneTeamOnePipeline "team")
                                |> queryView
                                |> findBanner
                                |> Query.has [ style [ ( "height", "7px" ) ] ]
                    , test "is blue when pipeline is paused" <|
                        \_ ->
                            whenOnDashboard { highDensity = False }
                                |> givenDataUnauthenticated
                                    (\u ->
                                        { teams =
                                            [ { id = 0, name = "team" } ]
                                        , pipelines =
                                            [ onePipelinePaused "team" ]
                                        , jobs = []
                                        , resources = []
                                        , version = ""
                                        , user = u
                                        }
                                    )
                                |> queryView
                                |> findBanner
                                |> isSolid blue
                    , test "is green when pipeline is succeeding" <|
                        \_ ->
                            whenOnDashboard { highDensity = False }
                                |> pipelineWithStatus
                                    Concourse.BuildStatusSucceeded
                                    False
                                |> findBanner
                                |> isSolid green
                    , test "is green with black stripes when pipeline is succeeding and running" <|
                        \_ ->
                            whenOnDashboard { highDensity = False }
                                |> pipelineWithStatus
                                    Concourse.BuildStatusSucceeded
                                    True
                                |> findBanner
                                |> isColorWithStripes green darkGrey
                    , test "is grey when pipeline is pending" <|
                        \_ ->
                            whenOnDashboard { highDensity = False }
                                |> givenDataUnauthenticated
                                    (oneTeamOnePipeline "team")
                                |> queryView
                                |> findBanner
                                |> isSolid lightGrey
                    , test "is grey with black stripes when pipeline is pending and running" <|
                        \_ ->
                            whenOnDashboard { highDensity = False }
                                |> pipelineWithStatus
                                    Concourse.BuildStatusStarted
                                    True
                                |> findBanner
                                |> isColorWithStripes lightGrey darkGrey
                    , test "is red when pipeline is failing" <|
                        \_ ->
                            whenOnDashboard { highDensity = False }
                                |> pipelineWithStatus
                                    Concourse.BuildStatusFailed
                                    False
                                |> findBanner
                                |> isSolid red
                    , test "is red with black stripes when pipeline is failing and running" <|
                        \_ ->
                            whenOnDashboard { highDensity = False }
                                |> pipelineWithStatus
                                    Concourse.BuildStatusFailed
                                    True
                                |> findBanner
                                |> isColorWithStripes red darkGrey
                    , test "is amber when pipeline is erroring" <|
                        \_ ->
                            whenOnDashboard { highDensity = False }
                                |> pipelineWithStatus
                                    Concourse.BuildStatusErrored
                                    False
                                |> findBanner
                                |> isSolid amber
                    , test "is amber with black stripes when pipeline is erroring and running" <|
                        \_ ->
                            whenOnDashboard { highDensity = False }
                                |> pipelineWithStatus
                                    Concourse.BuildStatusErrored
                                    True
                                |> findBanner
                                |> isColorWithStripes amber darkGrey
                    , test "is brown when pipeline is aborted" <|
                        \_ ->
                            whenOnDashboard { highDensity = False }
                                |> pipelineWithStatus
                                    Concourse.BuildStatusAborted
                                    False
                                |> findBanner
                                |> isSolid brown
                    , test "is brown with black stripes when pipeline is aborted and running" <|
                        \_ ->
                            whenOnDashboard { highDensity = False }
                                |> pipelineWithStatus
                                    Concourse.BuildStatusAborted
                                    True
                                |> findBanner
                                |> isColorWithStripes brown darkGrey
                    , describe "status priorities" <|
                        let
                            givenTwoJobs :
                                Concourse.BuildStatus
                                -> Concourse.BuildStatus
                                -> Query.Single Msgs.Msg
                            givenTwoJobs firstStatus secondStatus =
                                whenOnDashboard { highDensity = False }
                                    |> givenDataUnauthenticated
                                        (\u ->
                                            { teams =
                                                [ { id = 0, name = "team" } ]
                                            , pipelines =
                                                [ onePipeline "team" ]
                                            , jobs =
                                                [ job firstStatus
                                                , otherJob secondStatus
                                                ]
                                            , resources = []
                                            , version = ""
                                            , user = u
                                            }
                                        )
                                    |> queryView
                        in
                        [ test "failed is more important than errored" <|
                            \_ ->
                                givenTwoJobs
                                    Concourse.BuildStatusFailed
                                    Concourse.BuildStatusErrored
                                    |> findBanner
                                    |> isSolid red
                        , test "errored is more important than aborted" <|
                            \_ ->
                                givenTwoJobs
                                    Concourse.BuildStatusErrored
                                    Concourse.BuildStatusAborted
                                    |> findBanner
                                    |> isSolid amber
                        , test "aborted is more important than succeeding" <|
                            \_ ->
                                givenTwoJobs
                                    Concourse.BuildStatusAborted
                                    Concourse.BuildStatusSucceeded
                                    |> findBanner
                                    |> isSolid brown
                        , test "succeeding is more important than pending" <|
                            \_ ->
                                givenTwoJobs
                                    Concourse.BuildStatusSucceeded
                                    Concourse.BuildStatusPending
                                    |> findBanner
                                    |> isSolid green
                        ]
                    , test "does not crash with a circular pipeline" <|
                        \_ ->
                            whenOnDashboard { highDensity = False }
                                |> givenDataUnauthenticated
                                    (\u ->
                                        { teams = [ { id = 0, name = "team" } ]
                                        , pipelines = [ onePipeline "team" ]
                                        , jobs = circularJobs
                                        , resources = []
                                        , version = ""
                                        , user = u
                                        }
                                    )
                                |> queryView
                                |> findBanner
                                |> isSolid green
                    , describe "HD view"
                        [ test "is 8px wide" <|
                            \_ ->
                                whenOnDashboard { highDensity = True }
                                    |> givenDataUnauthenticated
                                        (oneTeamOnePipeline "team")
                                    |> queryView
                                    |> findBanner
                                    |> Query.has [ style [ ( "width", "8px" ) ] ]
                        , test "is blue when pipeline is paused" <|
                            \_ ->
                                whenOnDashboard { highDensity = True }
                                    |> givenDataUnauthenticated
                                        (\u ->
                                            { teams =
                                                [ { id = 0, name = "team" } ]
                                            , pipelines =
                                                [ onePipelinePaused "team" ]
                                            , jobs = []
                                            , resources = []
                                            , version = ""
                                            , user = u
                                            }
                                        )
                                    |> queryView
                                    |> findBanner
                                    |> isSolid blue
                        , test "is green when pipeline is succeeding" <|
                            \_ ->
                                whenOnDashboard { highDensity = True }
                                    |> pipelineWithStatus
                                        Concourse.BuildStatusSucceeded
                                        False
                                    |> findBanner
                                    |> isSolid green
                        , test "is green with black stripes when pipeline is succeeding and running" <|
                            \_ ->
                                whenOnDashboard { highDensity = True }
                                    |> pipelineWithStatus
                                        Concourse.BuildStatusSucceeded
                                        True
                                    |> findBanner
                                    |> isColorWithStripesHd green darkGrey
                        , test "is grey when pipeline is pending" <|
                            \_ ->
                                whenOnDashboard { highDensity = True }
                                    |> givenDataUnauthenticated
                                        (oneTeamOnePipeline "team")
                                    |> queryView
                                    |> findBanner
                                    |> isSolid lightGrey
                        , test "is grey with black stripes when pipeline is pending and running" <|
                            \_ ->
                                whenOnDashboard { highDensity = True }
                                    |> pipelineWithStatus
                                        Concourse.BuildStatusStarted
                                        True
                                    |> findBanner
                                    |> isColorWithStripesHd lightGrey darkGrey
                        , test "is red when pipeline is failing" <|
                            \_ ->
                                whenOnDashboard { highDensity = True }
                                    |> pipelineWithStatus
                                        Concourse.BuildStatusFailed
                                        False
                                    |> findBanner
                                    |> isSolid red
                        , test "is red with black stripes when pipeline is failing and running" <|
                            \_ ->
                                whenOnDashboard { highDensity = True }
                                    |> pipelineWithStatus
                                        Concourse.BuildStatusFailed
                                        True
                                    |> findBanner
                                    |> isColorWithStripesHd red darkGrey
                        , test "is amber when pipeline is erroring" <|
                            \_ ->
                                whenOnDashboard { highDensity = True }
                                    |> pipelineWithStatus
                                        Concourse.BuildStatusErrored
                                        False
                                    |> findBanner
                                    |> isSolid amber
                        , test "is amber with black stripes when pipeline is erroring and running" <|
                            \_ ->
                                whenOnDashboard { highDensity = True }
                                    |> pipelineWithStatus
                                        Concourse.BuildStatusErrored
                                        True
                                    |> findBanner
                                    |> isColorWithStripesHd amber darkGrey
                        , test "is brown when pipeline is aborted" <|
                            \_ ->
                                whenOnDashboard { highDensity = True }
                                    |> pipelineWithStatus
                                        Concourse.BuildStatusAborted
                                        False
                                    |> findBanner
                                    |> isSolid brown
                        , test "is brown with black stripes when pipeline is aborted and running" <|
                            \_ ->
                                whenOnDashboard { highDensity = True }
                                    |> pipelineWithStatus
                                        Concourse.BuildStatusAborted
                                        True
                                    |> findBanner
                                    |> isColorWithStripesHd brown darkGrey
                        , describe "status priorities" <|
                            let
                                givenTwoJobs :
                                    Concourse.BuildStatus
                                    -> Concourse.BuildStatus
                                    -> Query.Single Msgs.Msg
                                givenTwoJobs firstStatus secondStatus =
                                    whenOnDashboard { highDensity = False }
                                        |> givenDataUnauthenticated
                                            (\u ->
                                                { teams =
                                                    [ { id = 0, name = "team" } ]
                                                , pipelines =
                                                    [ onePipeline "team" ]
                                                , jobs =
                                                    [ job firstStatus
                                                    , otherJob secondStatus
                                                    ]
                                                , resources = []
                                                , version = ""
                                                , user = u
                                                }
                                            )
                                        |> queryView
                            in
                            [ test "failed is more important than errored" <|
                                \_ ->
                                    givenTwoJobs
                                        Concourse.BuildStatusFailed
                                        Concourse.BuildStatusErrored
                                        |> findBanner
                                        |> isSolid red
                            , test "errored is more important than aborted" <|
                                \_ ->
                                    givenTwoJobs
                                        Concourse.BuildStatusErrored
                                        Concourse.BuildStatusAborted
                                        |> findBanner
                                        |> isSolid amber
                            , test "aborted is more important than succeeding" <|
                                \_ ->
                                    givenTwoJobs
                                        Concourse.BuildStatusAborted
                                        Concourse.BuildStatusSucceeded
                                        |> findBanner
                                        |> isSolid brown
                            , test "succeeding is more important than pending" <|
                                \_ ->
                                    givenTwoJobs
                                        Concourse.BuildStatusSucceeded
                                        Concourse.BuildStatusPending
                                        |> findBanner
                                        |> isSolid green
                            ]
                        ]
                    ]
                ]
            , describe "on HD view" <|
                let
                    setup : () -> Query.Single Msgs.Msg
                    setup _ =
                        whenOnDashboard { highDensity = True }
                            |> givenDataUnauthenticated
                                (oneTeamOnePipeline "team")
                            |> queryView

                    noPipelines : () -> Query.Single Msgs.Msg
                    noPipelines _ =
                        whenOnDashboard { highDensity = True }
                            |> givenDataUnauthenticated
                                (apiData
                                    [ ( "some-team", [] )
                                    , ( "other-team", [ "pipeline" ] )
                                    ]
                                )
                            |> queryView

                    card : Query.Single Msgs.Msg -> Query.Single Msgs.Msg
                    card =
                        Query.find
                            [ class "card"
                            , containing [ text "pipeline" ]
                            ]

                    cardText : Query.Single Msgs.Msg -> Query.Single Msgs.Msg
                    cardText =
                        card
                            >> Query.children []
                            >> Query.index 1

                    noPipelinesCard =
                        Query.find
                            [ class "card"
                            , containing [ text "no pipeline" ]
                            ]
                in
                [ test "no pipelines card has 14px font and 1px spacing" <|
                    noPipelines
                        >> noPipelinesCard
                        >> Query.has
                            [ style
                                [ ( "font-size", "14px" )
                                , ( "letter-spacing", "1px" )
                                ]
                            ]
                , test "no pipelines card text is vertically centered" <|
                    noPipelines
                        >> noPipelinesCard
                        >> Query.has
                            [ style
                                [ ( "display", "flex" )
                                , ( "align-items", "center" )
                                ]
                            ]
                , test "no pipelines card is 60px tall" <|
                    noPipelines
                        >> noPipelinesCard
                        >> Query.has [ style [ ( "height", "60px" ) ] ]
                , test "no pipelines card has 60px right margin" <|
                    noPipelines
                        >> noPipelinesCard
                        >> Query.has [ style [ ( "margin-right", "60px" ) ] ]
                , test "no pipelines card text has 10px padding" <|
                    noPipelines
                        >> noPipelinesCard
                        >> Query.children []
                        >> Query.index 1
                        >> Query.has [ style [ ( "padding", "10px" ) ] ]
                , test "no pipelines card is 200px wide" <|
                    noPipelines
                        >> noPipelinesCard
                        >> Query.has [ style [ ( "width", "200px" ) ] ]
                , test "no pipelines card has dark grey background" <|
                    noPipelines
                        >> noPipelinesCard
                        >> Query.has
                            [ style
                                [ ( "background-color", darkGrey ) ]
                            ]
                , test "card has larger tighter font" <|
                    setup
                        >> card
                        >> Query.has
                            [ style
                                [ ( "font-size", "19px" )
                                , ( "letter-spacing", "1px" )
                                ]
                            ]
                , test "card text does not overflow or wrap" <|
                    setup
                        >> cardText
                        >> Query.has
                            [ style
                                [ ( "width", "180px" )
                                , ( "white-space", "nowrap" )
                                , ( "overflow", "hidden" )
                                , ( "text-overflow", "ellipsis" )
                                ]
                            ]
                , test "card text is vertically centered" <|
                    setup
                        >> cardText
                        >> Query.has
                            [ style [ ( "align-self", "center" ) ] ]
                , test "card text has 10px padding" <|
                    setup
                        >> cardText
                        >> Query.has
                            [ style [ ( "padding", "10px" ) ] ]
                , test "card lays out contents horizontally" <|
                    setup
                        >> card
                        >> Query.has
                            [ style [ ( "display", "flex" ) ] ]
                , test "card is 60px tall" <|
                    setup
                        >> card
                        >> Query.has [ style [ ( "height", "60px" ) ] ]
                , test "card is 200px wide" <|
                    setup
                        >> card
                        >> Query.has [ style [ ( "width", "200px" ) ] ]
                , test "no triangle when there is no resource error" <|
                    setup
                        >> card
                        >> Query.children []
                        >> Query.count (Expect.equal 2)
                , describe "resource error triangle" <|
                    let
                        givenResourceError : () -> Query.Single Msgs.Msg
                        givenResourceError _ =
                            whenOnDashboard { highDensity = True }
                                |> givenDataUnauthenticated
                                    (\user ->
                                        { teams =
                                            [ { id = 0
                                              , name = "team"
                                              }
                                            ]
                                        , pipelines =
                                            [ { id = 0
                                              , name = "pipeline"
                                              , paused = False
                                              , public = True
                                              , teamName = "team"
                                              , groups = []
                                              }
                                            ]
                                        , jobs = []
                                        , resources =
                                            [ { teamName = "team"
                                              , pipelineName = "pipeline"
                                              , name = "resource"
                                              , failingToCheck = True
                                              , checkError = ""
                                              , checkSetupError = ""
                                              , lastChecked = Nothing
                                              , pinnedVersion = Nothing
                                              , pinnedInConfig = False
                                              , pinComment = Nothing
                                              }
                                            ]
                                        , version = ""
                                        , user = user
                                        }
                                    )
                                |> queryView

                        resourceErrorTriangle =
                            Query.children []
                                >> Query.index -1
                    in
                    [ test "exists" <|
                        givenResourceError
                            >> card
                            >> Query.children []
                            >> Query.count (Expect.equal 3)
                    , test "is at the top right of card" <|
                        givenResourceError
                            >> card
                            >> Expect.all
                                [ Query.has
                                    [ style
                                        [ ( "position"
                                          , "relative"
                                          )
                                        ]
                                    ]
                                , resourceErrorTriangle
                                    >> Query.has
                                        [ style
                                            [ ( "position"
                                              , "absolute"
                                              )
                                            , ( "top", "0" )
                                            , ( "right", "0" )
                                            ]
                                        ]
                                ]
                    , test "is an orange 'top right' triangle" <|
                        givenResourceError
                            >> card
                            >> resourceErrorTriangle
                            >> Query.has
                                [ style
                                    [ ( "width", "0" )
                                    , ( "height", "0" )
                                    , ( "border-top"
                                      , "30px solid " ++ orange
                                      )
                                    , ( "border-left"
                                      , "30px solid transparent"
                                      )
                                    ]
                                ]
                    ]
                , test
                    ("cards are spaced 4px apart vertically and "
                        ++ "60px apart horizontally"
                    )
                  <|
                    setup
                        >> card
                        >> Query.has
                            [ style [ ( "margin", "0 60px 4px 0" ) ] ]
                , test "card is faded green when pipeline is suceeding" <|
                    \_ ->
                        whenOnDashboard { highDensity = True }
                            |> pipelineWithStatus
                                Concourse.BuildStatusSucceeded
                                False
                            |> card
                            |> Query.has
                                [ style
                                    [ ( "background-color", fadedGreen )
                                    ]
                                ]
                , test "card is red when pipeline is failing" <|
                    \_ ->
                        whenOnDashboard { highDensity = True }
                            |> pipelineWithStatus
                                Concourse.BuildStatusFailed
                                False
                            |> card
                            |> Query.has
                                [ style
                                    [ ( "background-color", red )
                                    ]
                                ]
                , test "card is amber when pipeline is erroring" <|
                    \_ ->
                        whenOnDashboard { highDensity = True }
                            |> pipelineWithStatus
                                Concourse.BuildStatusErrored
                                False
                            |> card
                            |> Query.has
                                [ style
                                    [ ( "background-color", amber )
                                    ]
                                ]
                ]
            , describe "body"
                [ test "has dark grey background" <|
                    \_ ->
                        whenOnDashboard { highDensity = False }
                            |> givenDataUnauthenticated
                                (oneTeamOnePipeline "team")
                            |> queryView
                            |> Query.find
                                [ class "card"
                                , containing [ text "pipeline" ]
                                ]
                            |> findBody
                            |> Query.has
                                [ style
                                    [ ( "background-color", darkGrey )
                                    ]
                                ]
                , test "has 2x margin above and below" <|
                    \_ ->
                        whenOnDashboard { highDensity = False }
                            |> givenDataUnauthenticated
                                (oneTeamOnePipeline "team")
                            |> queryView
                            |> Query.find
                                [ class "card"
                                , containing [ text "pipeline" ]
                                ]
                            |> findBody
                            |> Query.has
                                [ style
                                    [ ( "margin", "2px 0" )
                                    ]
                                ]
                ]
            , describe "footer" <|
                let
                    hasStyle : List ( String, String ) -> Expectation
                    hasStyle styles =
                        whenOnDashboard { highDensity = False }
                            |> givenDataAndUser
                                (oneTeamOnePipeline "team")
                                (userWithRoles [ ( "team", [ "owner" ] ) ])
                            |> queryView
                            |> Query.find [ class "card-footer" ]
                            |> Query.has [ style styles ]
                in
                [ test "has dark grey background" <|
                    \_ ->
                        hasStyle [ ( "background-color", darkGrey ) ]
                , test "has medium padding" <|
                    \_ ->
                        hasStyle [ ( "padding", "13.5px" ) ]
                , test "lays out contents horizontally" <|
                    \_ ->
                        hasStyle [ ( "display", "flex" ) ]
                , test "is divided into a left and right section, spread apart" <|
                    \_ ->
                        whenOnDashboard { highDensity = False }
                            |> givenDataAndUser
                                (oneTeamOnePipeline "team")
                                (userWithRoles [ ( "team", [ "owner" ] ) ])
                            |> queryView
                            |> Query.find [ class "card-footer" ]
                            |> Expect.all
                                [ Query.children []
                                    >> Query.count (Expect.equal 2)
                                , Query.has
                                    [ style [ ( "justify-content", "space-between" ) ] ]
                                ]
                , test "both sections lay out contents horizontally" <|
                    \_ ->
                        whenOnDashboard { highDensity = False }
                            |> givenDataAndUser
                                (oneTeamOnePipeline "team")
                                (userWithRoles [ ( "team", [ "owner" ] ) ])
                            |> queryView
                            |> Query.find [ class "card-footer" ]
                            |> Query.children []
                            |> Query.each (Query.has [ style [ ( "display", "flex" ) ] ])
                , describe "left-hand section" <|
                    let
                        findStatusIcon =
                            Query.find [ class "card-footer" ]
                                >> Query.children []
                                >> Query.first
                                >> Query.children []
                                >> Query.first

                        findStatusText =
                            Query.find [ class "card-footer" ]
                                >> Query.children []
                                >> Query.first
                                >> Query.children []
                                >> Query.index -1
                    in
                    [ describe "when pipeline is paused" <|
                        let
                            setup =
                                whenOnDashboard { highDensity = False }
                                    |> givenDataUnauthenticated
                                        (\u ->
                                            { teams =
                                                [ { id = 0, name = "team" } ]
                                            , pipelines =
                                                [ onePipelinePaused "team" ]
                                            , jobs = []
                                            , resources = []
                                            , version = ""
                                            , user = u
                                            }
                                        )
                                    |> queryView
                        in
                        [ test "status icon is blue pause" <|
                            \_ ->
                                setup
                                    |> findStatusIcon
                                    |> Query.has
                                        (iconSelector
                                            { size = "20px"
                                            , image = "ic-pause-blue.svg"
                                            }
                                            ++ [ style
                                                    [ ( "background-size", "contain" ) ]
                                               ]
                                        )
                        , test "status text is blue" <|
                            \_ ->
                                setup
                                    |> findStatusText
                                    |> Query.has
                                        [ style [ ( "color", blue ) ] ]
                        , test "status text is larger and spaced more widely" <|
                            \_ ->
                                setup
                                    |> findStatusText
                                    |> Query.has
                                        [ style
                                            [ ( "font-size", "18px" )
                                            , ( "line-height", "20px" )
                                            , ( "letter-spacing", "0.05em" )
                                            ]
                                        ]
                        , test "status text is offset to the right of the icon" <|
                            \_ ->
                                setup
                                    |> findStatusText
                                    |> Query.has
                                        [ style
                                            [ ( "margin-left", "8px" )
                                            ]
                                        ]
                        , test "status text says 'paused'" <|
                            \_ ->
                                setup
                                    |> findStatusText
                                    |> Query.has
                                        [ text "paused" ]
                        ]
                    , describe "when pipeline is pending" <|
                        [ test "status icon is grey" <|
                            \_ ->
                                whenOnDashboard { highDensity = False }
                                    |> pipelineWithStatus
                                        Concourse.BuildStatusPending
                                        False
                                    |> findStatusIcon
                                    |> Query.has
                                        (iconSelector
                                            { size = "20px"
                                            , image = "ic-pending-grey.svg"
                                            }
                                            ++ [ style [ ( "background-size", "contain" ) ] ]
                                        )
                        , test "status text is grey" <|
                            \_ ->
                                whenOnDashboard { highDensity = False }
                                    |> pipelineWithStatus
                                        Concourse.BuildStatusPending
                                        False
                                    |> findStatusText
                                    |> Query.has
                                        [ style [ ( "color", lightGrey ) ] ]
                        , test "status text says 'pending'" <|
                            \_ ->
                                whenOnDashboard { highDensity = False }
                                    |> pipelineWithStatus
                                        Concourse.BuildStatusPending
                                        False
                                    |> findStatusText
                                    |> Query.has
                                        [ text "pending" ]
                        , test "when running, status text says 'pending'" <|
                            \_ ->
                                whenOnDashboard { highDensity = False }
                                    |> pipelineWithStatus
                                        Concourse.BuildStatusPending
                                        True
                                    |> findStatusText
                                    |> Query.has
                                        [ text "running" ]
                        ]
                    , describe "when pipeline is succeeding"
                        [ test "status icon is a green check" <|
                            \_ ->
                                whenOnDashboard { highDensity = False }
                                    |> pipelineWithStatus
                                        Concourse.BuildStatusSucceeded
                                        False
                                    |> findStatusIcon
                                    |> Query.has
                                        (iconSelector
                                            { size = "20px"
                                            , image = "ic-running-green.svg"
                                            }
                                            ++ [ style [ ( "background-size", "contain" ) ] ]
                                        )
                        , test "status text is green" <|
                            \_ ->
                                whenOnDashboard { highDensity = False }
                                    |> pipelineWithStatus
                                        Concourse.BuildStatusSucceeded
                                        False
                                    |> findStatusText
                                    |> Query.has
                                        [ style [ ( "color", green ) ] ]
                        , test "when running, status text says 'running'" <|
                            \_ ->
                                whenOnDashboard { highDensity = False }
                                    |> pipelineWithStatus
                                        Concourse.BuildStatusSucceeded
                                        True
                                    |> findStatusText
                                    |> Query.has
                                        [ text "running" ]
                        , test "when not running, status text shows age" <|
                            \_ ->
                                initFromApplication
                                    |> givenDataUnauthenticatedFromApplication
                                        (\u ->
                                            { teams =
                                                [ { id = 0, name = "team" } ]
                                            , pipelines =
                                                [ onePipeline "team" ]
                                            , jobs =
                                                [ jobWithNameTransitionedAt
                                                    "job"
                                                    (Just 0)
                                                    Concourse.BuildStatusSucceeded
                                                ]
                                            , resources = []
                                            , version = ""
                                            , user = u
                                            }
                                        )
                                    |> afterSeconds 1
                                    |> Application.view
                                    |> Query.fromHtml
                                    |> findStatusText
                                    |> Query.has
                                        [ text "1s" ]
                        ]
                    , describe "when pipeline is failing"
                        [ test "status icon is a red !" <|
                            \_ ->
                                whenOnDashboard { highDensity = False }
                                    |> pipelineWithStatus
                                        Concourse.BuildStatusFailed
                                        False
                                    |> findStatusIcon
                                    |> Query.has
                                        (iconSelector
                                            { size = "20px"
                                            , image = "ic-failing-red.svg"
                                            }
                                            ++ [ style [ ( "background-size", "contain" ) ] ]
                                        )
                        , test "status text is red" <|
                            \_ ->
                                whenOnDashboard { highDensity = False }
                                    |> pipelineWithStatus
                                        Concourse.BuildStatusFailed
                                        False
                                    |> findStatusText
                                    |> Query.has
                                        [ style [ ( "color", red ) ] ]
                        ]
                    , test "when pipeline is aborted, status icon is a brown x" <|
                        \_ ->
                            whenOnDashboard { highDensity = False }
                                |> pipelineWithStatus
                                    Concourse.BuildStatusAborted
                                    False
                                |> findStatusIcon
                                |> Query.has
                                    (iconSelector
                                        { size = "20px"
                                        , image = "ic-aborted-brown.svg"
                                        }
                                        ++ [ style [ ( "background-size", "contain" ) ] ]
                                    )
                    , test "when pipeline is errored, status icon is an amber triangle" <|
                        \_ ->
                            whenOnDashboard { highDensity = False }
                                |> pipelineWithStatus
                                    Concourse.BuildStatusErrored
                                    False
                                |> findStatusIcon
                                |> Query.has
                                    (iconSelector
                                        { size = "20px"
                                        , image = "ic-error-orange.svg"
                                        }
                                        ++ [ style [ ( "background-size", "contain" ) ] ]
                                    )
                    ]
                , describe "right-hand section"
                    [ test
                        ("there is a 20px square open eye icon on the far right for a public pipeline"
                            ++ " with image resized to fit"
                        )
                      <|
                        \_ ->
                            whenOnDashboard { highDensity = False }
                                |> givenDataAndUser
                                    (oneTeamOnePipeline "team")
                                    (userWithRoles [ ( "team", [ "owner" ] ) ])
                                |> queryView
                                |> Query.find [ class "card-footer" ]
                                |> Query.children []
                                |> Query.index -1
                                |> Query.children []
                                |> Query.index -1
                                |> Query.has
                                    (iconSelector
                                        { size = "20px"
                                        , image = "baseline-visibility-24px.svg"
                                        }
                                        ++ [ style [ ( "background-size", "contain" ) ] ]
                                    )
                    , test
                        ("there is a 20px square slashed-out eye icon with on the far right for a"
                            ++ " non-public pipeline with image resized to fit"
                        )
                      <|
                        \_ ->
                            whenOnDashboard { highDensity = False }
                                |> givenDataAndUser
                                    (oneTeamOnePipelineNonPublic "team")
                                    (userWithRoles [ ( "team", [ "owner" ] ) ])
                                |> queryView
                                |> Query.find [ class "card-footer" ]
                                |> Query.children []
                                |> Query.index -1
                                |> Query.children []
                                |> Query.index -1
                                |> Query.has
                                    (iconSelector
                                        { size = "20px"
                                        , image = "baseline-visibility-off-24px.svg"
                                        }
                                        ++ [ style [ ( "background-size", "contain" ) ] ]
                                    )
                    , test "there is medium spacing between the eye and the play/pause button" <|
                        \_ ->
                            whenOnDashboard { highDensity = False }
                                |> givenDataAndUser
                                    (oneTeamOnePipeline "team")
                                    (userWithRoles [ ( "team", [ "owner" ] ) ])
                                |> queryView
                                |> Query.find [ class "card-footer" ]
                                |> Query.children []
                                |> Query.index -1
                                |> Query.children []
                                |> Expect.all
                                    [ Query.count (Expect.equal 3)
                                    , Query.index 1 >> Query.has [ style [ ( "width", "13.5px" ) ] ]
                                    ]
                    , test "the right section has a 20px square pause button on the left" <|
                        \_ ->
                            whenOnDashboard { highDensity = False }
                                |> givenDataAndUser
                                    (oneTeamOnePipeline "team")
                                    (userWithRoles [ ( "team", [ "owner" ] ) ])
                                |> queryView
                                |> Query.find [ class "card-footer" ]
                                |> Query.children []
                                |> Query.index -1
                                |> Query.children []
                                |> Query.index 0
                                |> Query.has
                                    (iconSelector
                                        { size = "20px"
                                        , image = "ic-pause-white.svg"
                                        }
                                    )
                    , test "pause button has pointer cursor" <|
                        \_ ->
                            whenOnDashboard { highDensity = False }
                                |> givenDataAndUser
                                    (oneTeamOnePipeline "team")
                                    (userWithRoles [ ( "team", [ "owner" ] ) ])
                                |> queryView
                                |> Query.find [ class "card-footer" ]
                                |> Query.find
                                    (iconSelector
                                        { size = "20px"
                                        , image = "ic-pause-white.svg"
                                        }
                                    )
                                |> Query.has [ style [ ( "cursor", "pointer" ) ] ]
                    , test "pause button is transparent" <|
                        \_ ->
                            whenOnDashboard { highDensity = False }
                                |> givenDataAndUser
                                    (oneTeamOnePipeline "team")
                                    (userWithRoles [ ( "team", [ "owner" ] ) ])
                                |> queryView
                                |> Query.find [ class "card-footer" ]
                                |> Query.find
                                    (iconSelector
                                        { size = "20px"
                                        , image = "ic-pause-white.svg"
                                        }
                                    )
                                |> Query.has [ style [ ( "opacity", "0.5" ) ] ]
                    , defineHoverBehaviour
                        { name = "pause button"
                        , setup =
                            whenOnDashboard { highDensity = False }
                                |> givenDataAndUser
                                    (oneTeamOnePipeline "team")
                                    (userWithRoles [ ( "team", [ "owner" ] ) ])
                        , query =
<<<<<<< HEAD
                            Dashboard.view UserState.UserStateLoggedOut
=======
                            Tuple.first
                                >> Dashboard.view UserState.UserStateLoggedOut
                                >> HS.toUnstyled
>>>>>>> 0d5e8be9
                                >> Query.fromHtml
                                >> Query.find [ class "card-footer" ]
                                >> Query.children []
                                >> Query.index -1
                                >> Query.children []
                                >> Query.index 0
                        , updateFunc = Dashboard.update
                        , unhoveredSelector =
                            { description = "a faded 20px square pause button with pointer cursor"
                            , selector =
                                iconSelector
                                    { size = "20px"
                                    , image = "ic-pause-white.svg"
                                    }
                                    ++ [ style
                                            [ ( "cursor", "pointer" )
                                            , ( "opacity", "0.5" )
                                            ]
                                       ]
                            }
                        , mouseEnterMsg =
                            Msgs.PipelineButtonHover <|
                                Just
                                    { id = 0
                                    , name = "pipeline"
                                    , teamName = "team"
                                    , public = True
                                    , jobs = []
                                    , resourceError = False
                                    , status = PipelineStatus.PipelineStatusPending False
                                    }
                        , mouseLeaveMsg = Msgs.PipelineButtonHover Nothing
                        , hoveredSelector =
                            { description = "a bright 20px square pause button with pointer cursor"
                            , selector =
                                iconSelector
                                    { size = "20px"
                                    , image = "ic-pause-white.svg"
                                    }
                                    ++ [ style
                                            [ ( "cursor", "pointer" )
                                            , ( "opacity", "1" )
                                            ]
                                       ]
                            }
                        }
                    , defineHoverBehaviour
                        { name = "play button"
                        , setup =
                            whenOnDashboard { highDensity = False }
                                |> givenDataAndUser
                                    (oneTeamOnePipelinePaused "team")
                                    (userWithRoles [ ( "team", [ "owner" ] ) ])
                        , query =
<<<<<<< HEAD
                            Dashboard.view UserState.UserStateLoggedOut
=======
                            Tuple.first
                                >> Dashboard.view UserState.UserStateLoggedOut
                                >> HS.toUnstyled
>>>>>>> 0d5e8be9
                                >> Query.fromHtml
                                >> Query.find [ class "card-footer" ]
                                >> Query.children []
                                >> Query.index -1
                                >> Query.children []
                                >> Query.index 0
                        , updateFunc = Dashboard.update
                        , unhoveredSelector =
                            { description = "a transparent 20px square play button with pointer cursor"
                            , selector =
                                iconSelector
                                    { size = "20px"
                                    , image = "ic-play-white.svg"
                                    }
                                    ++ [ style
                                            [ ( "cursor", "pointer" )
                                            , ( "opacity", "0.5" )
                                            ]
                                       ]
                            }
                        , mouseEnterMsg =
                            Msgs.PipelineButtonHover <|
                                Just
                                    { id = 0
                                    , name = "pipeline"
                                    , teamName = "team"
                                    , public = True
                                    , jobs = []
                                    , resourceError = False
                                    , status = PipelineStatus.PipelineStatusPaused
                                    }
                        , mouseLeaveMsg = Msgs.PipelineButtonHover Nothing
                        , hoveredSelector =
                            { description = "an opaque 20px square play button with pointer cursor"
                            , selector =
                                iconSelector
                                    { size = "20px"
                                    , image = "ic-play-white.svg"
                                    }
                                    ++ [ style
                                            [ ( "cursor", "pointer" )
                                            , ( "opacity", "1" )
                                            ]
                                       ]
                            }
                        }
                    ]
                ]
            ]
        , describe "bottom bar"
            [ test "appears by default" <|
                \_ ->
                    whenOnDashboard { highDensity = False }
                        |> givenDataUnauthenticated (apiData [ ( "team", [ "pipeline" ] ) ])
                        |> queryView
                        |> Query.has [ id "dashboard-info" ]
            , test "is 50px tall, almost black, fixed to the bottom of the viewport and covers entire width" <|
                \_ ->
                    whenOnDashboard { highDensity = False }
                        |> givenDataUnauthenticated (apiData [ ( "team", [ "pipeline" ] ) ])
                        |> queryView
                        |> Query.find [ id "dashboard-info" ]
                        |> Query.has
                            [ style
                                [ ( "line-height", "35px" )
                                , ( "padding", "7.5px 30px" )
                                , ( "position", "fixed" )
                                , ( "bottom", "0" )
                                , ( "background-color", almostBlack )
                                , ( "width", "100%" )
                                , ( "box-sizing", "border-box" )
                                ]
                            ]
            , test "lays out contents horizontally, maximizing space between children" <|
                \_ ->
                    whenOnDashboard { highDensity = False }
                        |> givenDataUnauthenticated (apiData [ ( "team", [ "pipeline" ] ) ])
                        |> queryView
                        |> Query.find [ id "dashboard-info" ]
                        |> Query.has
                            [ style
                                [ ( "display", "flex" )
                                , ( "justify-content", "space-between" )
                                ]
                            ]
            , test "two children are legend and concourse-info" <|
                \_ ->
                    whenOnDashboard { highDensity = False }
                        |> givenDataUnauthenticated (apiData [ ( "team", [ "pipeline" ] ) ])
                        |> queryView
                        |> Query.find [ id "dashboard-info" ]
                        |> Query.children []
                        |> Expect.all
                            [ Query.count (Expect.equal 2)
                            , Query.index 0 >> Query.has [ id "legend" ]
                            , Query.index 1 >> Query.has [ id "concourse-info" ]
                            ]
            , test "lays out children on two lines when view width is below 1230px" <|
                \_ ->
                    initFromApplication
                        |> givenDataUnauthenticatedFromApplication (apiData [ ( "team", [ "pipeline" ] ) ])
                        |> Application.update
                            (Application.Msgs.DeliveryReceived <|
                                WindowResized { width = 1229, height = 300 }
                            )
                        |> Tuple.first
                        |> Application.view
                        |> Query.fromHtml
                        |> Query.find [ id "dashboard-info" ]
                        |> Query.has
                            [ style
                                [ ( "flex-direction", "column" )
                                ]
                            ]
            , describe "legend"
                [ test "lays out contents horizontally" <|
                    \_ ->
                        whenOnDashboard { highDensity = False }
                            |> givenDataUnauthenticated (apiData [ ( "team", [ "pipeline" ] ) ])
                            |> queryView
                            |> Query.find [ id "legend" ]
                            |> Query.has
                                [ style
                                    [ ( "display", "flex" )
                                    ]
                                ]
                , test "shows pipeline statuses" <|
                    \_ ->
                        whenOnDashboard { highDensity = False }
                            |> givenDataUnauthenticated (apiData [ ( "team", [ "pipeline" ] ) ])
                            |> queryView
                            |> Query.find [ id "legend" ]
                            |> Query.children []
                            |> Expect.all
                                [ Query.count (Expect.equal 9)
                                , Query.index 0
                                    >> Query.children []
                                    >> Expect.all
                                        [ Query.count (Expect.equal 3)
                                        , Query.index 0
                                            >> Query.has
                                                (iconSelector
                                                    { size = "20px"
                                                    , image = "ic-pending-grey.svg"
                                                    }
                                                )
                                        , Query.index 1
                                            >> Query.has
                                                [ style
                                                    [ ( "width", "10px" )
                                                    ]
                                                ]
                                        , Query.index 2 >> Query.has [ text "pending" ]
                                        ]
                                , Query.index 1
                                    >> Query.children []
                                    >> Expect.all
                                        [ Query.count (Expect.equal 3)
                                        , Query.index 0
                                            >> Query.has
                                                (iconSelector
                                                    { size = "20px"
                                                    , image = "ic-pause-blue.svg"
                                                    }
                                                )
                                        , Query.index 1
                                            >> Query.has
                                                [ style
                                                    [ ( "width", "10px" )
                                                    ]
                                                ]
                                        , Query.index 2 >> Query.has [ text "paused" ]
                                        ]
                                ]
                , test "the legend separator is grey" <|
                    \_ ->
                        whenOnDashboard { highDensity = False }
                            |> givenDataUnauthenticated (apiData [ ( "team", [ "pipeline" ] ) ])
                            |> queryView
                            |> Query.find [ id "legend" ]
                            |> Query.children []
                            |> Query.index -2
                            |> Query.has [ style [ ( "color", menuGrey ) ] ]
                , test "the legend separator centers contents vertically" <|
                    \_ ->
                        whenOnDashboard { highDensity = False }
                            |> givenDataUnauthenticated (apiData [ ( "team", [ "pipeline" ] ) ])
                            |> queryView
                            |> Query.find [ id "legend" ]
                            |> Query.children []
                            |> Query.index -2
                            |> Query.has [ style [ ( "display", "flex" ), ( "align-items", "center" ) ] ]
                , test "the legend separator is gone when the window width is below 812px" <|
                    \_ ->
                        initFromApplication
                            |> givenDataUnauthenticatedFromApplication (apiData [ ( "team", [ "pipeline" ] ) ])
                            |> Application.update
                                (Application.Msgs.DeliveryReceived <|
                                    WindowResized { width = 800, height = 300 }
                                )
                            |> Tuple.first
                            |> Application.view
                            |> Query.fromHtml
                            |> Query.find [ id "legend" ]
                            |> Expect.all
                                [ Query.hasNot [ text "|" ]
                                , Query.children [] >> Query.count (Expect.equal 8)
                                ]
                , test "legend items wrap when window width is below 812px" <|
                    \_ ->
                        initFromApplication
                            |> givenDataUnauthenticatedFromApplication (apiData [ ( "team", [ "pipeline" ] ) ])
                            |> Application.update
                                (Application.Msgs.DeliveryReceived <|
                                    WindowResized { width = 800, height = 300 }
                                )
                            |> Tuple.first
                            |> Application.view
                            |> Query.fromHtml
                            |> Query.find [ id "legend" ]
                            |> Query.has
                                [ style [ ( "flex-wrap", "wrap" ) ]
                                ]
                , test "legend items lay out contents horizontally, centered vertically in grey caps" <|
                    \_ ->
                        whenOnDashboard { highDensity = False }
                            |> givenDataUnauthenticated (apiData [ ( "team", [ "pipeline" ] ) ])
                            |> queryView
                            |> Query.find [ id "legend" ]
                            |> Query.children []
                            |> Query.index 0
                            |> Query.has
                                [ style
                                    [ ( "text-transform", "uppercase" )
                                    , ( "display", "flex" )
                                    , ( "align-items", "center" )
                                    , ( "color", menuGrey )
                                    ]
                                ]
                , test "legend items have 20px space between them" <|
                    \_ ->
                        whenOnDashboard { highDensity = False }
                            |> givenDataUnauthenticated (apiData [ ( "team", [ "pipeline" ] ) ])
                            |> queryView
                            |> Query.find [ id "legend" ]
                            |> Query.children []
                            |> Query.each
                                (Query.has
                                    [ style
                                        [ ( "margin-right", "20px" )
                                        ]
                                    ]
                                )
                , test "third legend item shows running indicator" <|
                    \_ ->
                        whenOnDashboard { highDensity = False }
                            |> givenDataUnauthenticated (apiData [ ( "team", [ "pipeline" ] ) ])
                            |> queryView
                            |> Query.find [ id "legend" ]
                            |> Query.children []
                            |> Query.index 2
                            |> Expect.all
                                [ Query.has
                                    [ style
                                        [ ( "text-transform", "uppercase" )
                                        , ( "display", "flex" )
                                        ]
                                    ]
                                , Query.children []
                                    >> Expect.all
                                        [ Query.count (Expect.equal 3)
                                        , Query.index 0
                                            >> Query.has
                                                (iconSelector
                                                    { size = "20px"
                                                    , image = "ic-running-legend.svg"
                                                    }
                                                )
                                        , Query.index 1
                                            >> Query.has
                                                [ style
                                                    [ ( "width", "10px" )
                                                    ]
                                                ]
                                        , Query.index 2 >> Query.has [ text "running" ]
                                        ]
                                ]
                ]
            , describe "HD toggle" <|
                let
                    findHDToggle =
                        Query.find [ id "legend" ]
                            >> Query.children []
                            >> Query.index -1

                    hdToggle =
                        whenOnDashboard { highDensity = False }
                            |> givenDataUnauthenticated (apiData [ ( "team", [ "pipeline" ] ) ])
                            |> queryView
                            |> findHDToggle
                in
                [ describe "on non-hd view"
                    [ test "lays out contents horizontally" <|
                        \_ ->
                            hdToggle
                                |> Query.has
                                    [ style
                                        [ ( "display", "flex" ) ]
                                    ]
                    , test "centers contents vertically" <|
                        \_ ->
                            hdToggle
                                |> Query.has
                                    [ style
                                        [ ( "align-items", "center" ) ]
                                    ]
                    , test "has a margin of 10px between the button and the label" <|
                        \_ ->
                            hdToggle
                                |> Query.children []
                                |> Query.index 0
                                |> Query.has
                                    [ style [ ( "margin-right", "10px" ) ] ]
                    , test "displays the label using a grey color" <|
                        \_ ->
                            hdToggle
                                |> Query.has
                                    [ style
                                        [ ( "color", menuGrey ) ]
                                    ]
                    , test "label text is all caps" <|
                        \_ ->
                            hdToggle
                                |> Query.has
                                    [ style
                                        [ ( "text-transform", "uppercase" ) ]
                                    ]
                    , test "links to HD view" <|
                        \_ ->
                            hdToggle
                                |> Query.has [ attribute <| Attr.href "/hd" ]
                    , test "displays the off state" <|
                        \_ ->
                            hdToggle
                                |> Query.children []
                                |> Query.index 0
                                |> Query.has
                                    [ style
                                        [ ( "background-image"
                                          , "url(/public/images/ic-hd-off.svg)"
                                          )
                                        , ( "background-size", "contain" )
                                        , ( "height", "20px" )
                                        , ( "width", "35px" )
                                        ]
                                    ]
                    , test "will not shrink on resizing" <|
                        \_ ->
                            hdToggle
                                |> Query.children []
                                |> Query.index 0
                                |> Query.has
                                    [ style [ ( "flex-shrink", "0" ) ] ]
                    ]
                , describe "on HD view"
                    [ test "displays the on state" <|
                        \_ ->
                            whenOnDashboard { highDensity = True }
                                |> givenDataUnauthenticated
                                    (apiData
                                        [ ( "team", [ "pipeline" ] ) ]
                                    )
                                |> queryView
                                |> findHDToggle
                                |> Query.children []
                                |> Query.index 0
                                |> Query.has
                                    [ style
                                        [ ( "background-image"
                                          , "url(/public/images/ic-hd-on.svg)"
                                          )
                                        , ( "background-size", "contain" )
                                        , ( "height", "20px" )
                                        , ( "width", "35px" )
                                        ]
                                    ]
                    , test "links to normal dashboard view" <|
                        \_ ->
                            whenOnDashboard { highDensity = True }
                                |> givenDataUnauthenticated
                                    (apiData
                                        [ ( "team", [ "pipeline" ] ) ]
                                    )
                                |> queryView
                                |> findHDToggle
                                |> Query.has [ attribute <| Attr.href "/" ]
                    , test "will not shrink on resizing" <|
                        \_ ->
                            whenOnDashboard { highDensity = True }
                                |> givenDataUnauthenticated
                                    (apiData
                                        [ ( "team", [ "pipeline" ] ) ]
                                    )
                                |> queryView
                                |> findHDToggle
                                |> Query.children []
                                |> Query.index 0
                                |> Query.has
                                    [ style [ ( "flex-shrink", "0" ) ] ]
                    ]
                ]
            , describe "info section" <|
                let
                    info =
                        whenOnDashboard { highDensity = False }
                            |> givenDataUnauthenticated (apiData [ ( "team", [ "pipeline" ] ) ])
                            |> queryView
                            |> Query.find [ id "concourse-info" ]
                in
                [ test "lays out contents horizontally" <|
                    \_ ->
                        info
                            |> Query.has
                                [ style
                                    [ ( "display", "flex" )
                                    ]
                                ]
                , test "displays info in a grey color" <|
                    \_ ->
                        info
                            |> Query.has [ style [ ( "color", menuGrey ) ] ]
                , test "displays text slightly larger" <|
                    \_ ->
                        info
                            |> Query.has [ style [ ( "font-size", "1.25em" ) ] ]
                , test "each info item is spaced out by 30px" <|
                    \_ ->
                        info
                            |> Query.children []
                            |> Query.each
                                (Query.has [ style [ ( "margin-right", "30px" ) ] ])
                , test "each info item centers contents vertically" <|
                    \_ ->
                        info
                            |> Query.children []
                            |> Query.each
                                (Query.has
                                    [ style
                                        [ ( "align-items", "center" )
                                        , ( "display", "flex" )
                                        ]
                                    ]
                                )
                , test "items in CLI section are 10 px apart" <|
                    \_ ->
                        info
                            |> Query.children []
                            |> Query.index -1
                            |> Query.children []
                            |> Query.each
                                (Query.has [ style [ ( "margin-right", "10px" ) ] ])
                , describe "cli download icons" <|
                    let
                        cliIcons =
                            info
                                |> Query.children []
                                |> Query.index -1
                                |> Query.children [ tag "a" ]
                    in
                    [ test "icons are grey" <|
                        \_ ->
                            cliIcons
                                |> Query.each
                                    (Query.has [ style [ ( "opacity", "0.5" ) ] ])
                    , test "icons have descriptive ARIA labels" <|
                        \_ ->
                            cliIcons
                                |> Expect.all
                                    [ Query.count (Expect.equal 3)
                                    , Query.index 0
                                        >> Query.has
                                            [ attribute <|
                                                Attr.attribute
                                                    "aria-label"
                                                    "Download OS X CLI"
                                            ]
                                    , Query.index 1
                                        >> Query.has
                                            [ attribute <|
                                                Attr.attribute
                                                    "aria-label"
                                                    "Download Windows CLI"
                                            ]
                                    , Query.index 2
                                        >> Query.has
                                            [ attribute <|
                                                Attr.attribute
                                                    "aria-label"
                                                    "Download Linux CLI"
                                            ]
                                    ]
                    , defineHoverBehaviour
                        { name = "os x cli icon"
                        , setup =
                            whenOnDashboard { highDensity = False }
                                |> givenDataUnauthenticated
                                    (apiData
                                        [ ( "team", [ "pipeline" ] ) ]
                                    )
                        , query = queryView >> Query.find [ id "cli-osx" ]
                        , unhoveredSelector =
                            { description = "grey apple icon"
                            , selector =
                                [ style
                                    [ ( "opacity", "0.5" )
                                    , ( "background-size", "contain" )
                                    ]
                                ]
                                    ++ iconSelector
                                        { image = "apple-logo.svg"
                                        , size = "20px"
                                        }
                            }
                        , updateFunc = Dashboard.update
                        , mouseEnterMsg = Msgs.CliHover <| List.Extra.getAt 0 Cli.clis
                        , mouseLeaveMsg = Msgs.CliHover Nothing
                        , hoveredSelector =
                            { description = "white apple icon"
                            , selector =
                                [ style
                                    [ ( "opacity", "1" )
                                    , ( "background-size", "contain" )
                                    ]
                                ]
                                    ++ iconSelector
                                        { image = "apple-logo.svg"
                                        , size = "20px"
                                        }
                            }
                        }
                    , defineHoverBehaviour
                        { name = "windows cli icon"
                        , setup =
                            whenOnDashboard { highDensity = False }
                                |> givenDataUnauthenticated
                                    (apiData
                                        [ ( "team", [ "pipeline" ] ) ]
                                    )
                        , query = queryView >> Query.find [ id "cli-windows" ]
                        , unhoveredSelector =
                            { description = "grey windows icon"
                            , selector =
                                [ style
                                    [ ( "opacity", "0.5" )
                                    , ( "background-size", "contain" )
                                    ]
                                ]
                                    ++ iconSelector
                                        { image = "windows-logo.svg"
                                        , size = "20px"
                                        }
                            }
                        , updateFunc = Dashboard.update
                        , mouseEnterMsg = Msgs.CliHover <| List.Extra.getAt 1 Cli.clis
                        , mouseLeaveMsg = Msgs.CliHover Nothing
                        , hoveredSelector =
                            { description = "white windows icon"
                            , selector =
                                [ style
                                    [ ( "opacity", "1" )
                                    , ( "background-size", "contain" )
                                    ]
                                ]
                                    ++ iconSelector
                                        { image = "windows-logo.svg"
                                        , size = "20px"
                                        }
                            }
                        }
                    , defineHoverBehaviour
                        { name = "linux cli icon"
                        , setup =
                            whenOnDashboard { highDensity = False }
                                |> givenDataUnauthenticated
                                    (apiData
                                        [ ( "team", [ "pipeline" ] ) ]
                                    )
                        , query = queryView >> Query.find [ id "cli-linux" ]
                        , unhoveredSelector =
                            { description = "grey linux icon"
                            , selector =
                                [ style
                                    [ ( "opacity", "0.5" )
                                    , ( "background-size", "contain" )
                                    ]
                                ]
                                    ++ iconSelector
                                        { image = "linux-logo.svg"
                                        , size = "20px"
                                        }
                            }
                        , updateFunc = Dashboard.update
                        , mouseEnterMsg = Msgs.CliHover <| List.Extra.getAt 2 Cli.clis
                        , mouseLeaveMsg = Msgs.CliHover Nothing
                        , hoveredSelector =
                            { description = "white linux icon"
                            , selector =
                                [ style
                                    [ ( "opacity", "1" )
                                    , ( "background-size", "contain" )
                                    ]
                                ]
                                    ++ iconSelector
                                        { image = "linux-logo.svg"
                                        , size = "20px"
                                        }
                            }
                        }
                    ]
                , test "shows concourse version" <|
                    \_ ->
                        whenOnDashboard { highDensity = False }
                            |> givenDataUnauthenticated
                                (\u ->
                                    { teams =
                                        [ { id = 0, name = "team" } ]
                                    , pipelines =
                                        [ onePipeline "team" ]
                                    , jobs = []
                                    , resources = []
                                    , version = "1.2.3"
                                    , user = u
                                    }
                                )
                            |> queryView
                            |> Query.find [ id "concourse-info" ]
                            |> Query.has [ text "v1.2.3" ]
                ]
            , test "hides after 6 seconds" <|
                \_ ->
                    initFromApplication
                        |> givenDataUnauthenticatedFromApplication (apiData [ ( "team", [ "pipeline" ] ) ])
                        |> afterSeconds 6
                        |> Application.view
                        |> Query.fromHtml
                        |> Query.hasNot [ id "dashboard-info" ]
            , test "reappears on mouse action" <|
                \_ ->
                    initFromApplication
                        |> givenDataUnauthenticatedFromApplication (apiData [ ( "team", [ "pipeline" ] ) ])
                        |> afterSeconds 6
                        |> Application.update
                            (Application.Msgs.DeliveryReceived Moused)
                        |> Tuple.first
                        |> Application.view
                        |> Query.fromHtml
                        |> Query.has [ id "dashboard-info" ]
            ]
        , test "subscribes to one and five second timers" <|
            \_ ->
                whenOnDashboard { highDensity = False }
                    |> Tuple.first
                    |> Dashboard.subscriptions
                    |> Expect.all
                        [ List.member (Subscription.OnClockTick OneSecond)
                            >> Expect.true "doesn't have one second timer"
                        , List.member (Subscription.OnClockTick FiveSeconds)
                            >> Expect.true "doesn't have five second timer"
                        ]
        , test "auto refreshes data every five seconds" <|
            \_ ->
                initFromApplication
                    |> Application.update
                        (Application.Msgs.DeliveryReceived <|
                            ClockTicked FiveSeconds 0
                        )
                    |> Tuple.second
                    |> Expect.equal [ ( Effects.SubPage 1, csrfToken, Effects.FetchData ) ]
        ]


handleCallback : Callback.Callback -> Dashboard.Model -> ( Dashboard.Model, List Effects.Effect )
handleCallback callback =
    flip (,) [] >> Dashboard.handleCallback callback


afterSeconds : Int -> Application.Model -> Application.Model
afterSeconds n =
    List.repeat n
        (Application.update
            (Application.Msgs.DeliveryReceived <| ClockTicked OneSecond 1000)
            >> Tuple.first
        )
        |> List.foldr (>>) identity


csrfToken : String
csrfToken =
    "csrf_token"


initFromApplication : Application.Model
initFromApplication =
    Application.init
        { turbulenceImgSrc = ""
        , notFoundImgSrc = ""
        , csrfToken = csrfToken
        , authToken = ""
        , pipelineRunningKeyframes = ""
        }
        { href = ""
        , host = ""
        , hostname = ""
        , protocol = ""
        , origin = ""
        , port_ = ""
        , pathname = "/"
        , search = ""
        , hash = ""
        , username = ""
        , password = ""
        }
        |> Tuple.first


defineHoverBehaviour :
    { name : String
    , setup : model
    , query : model -> Query.Single msg
    , unhoveredSelector : { description : String, selector : List Selector }
    , mouseEnterMsg : msg
    , mouseLeaveMsg : msg
    , updateFunc : msg -> model -> model
    , hoveredSelector : { description : String, selector : List Selector }
    }
    -> Test
defineHoverBehaviour { name, setup, query, unhoveredSelector, mouseEnterMsg, mouseLeaveMsg, updateFunc, hoveredSelector } =
    describe (name ++ " hover behaviour")
        [ test (name ++ " is " ++ unhoveredSelector.description) <|
            \_ ->
                setup
                    |> query
                    |> Query.has unhoveredSelector.selector
        , test ("mousing over " ++ name ++ " triggers " ++ toString mouseEnterMsg ++ " msg") <|
            \_ ->
                setup
                    |> query
                    |> Event.simulate Event.mouseEnter
                    |> Event.expect mouseEnterMsg
        , test
            (toString mouseEnterMsg
                ++ " msg causes "
                ++ name
                ++ " to become "
                ++ hoveredSelector.description
            )
          <|
            \_ ->
                setup
                    |> updateFunc mouseEnterMsg
                    |> query
                    |> Query.has hoveredSelector.selector
        , test ("mousing off " ++ name ++ " triggers " ++ toString mouseLeaveMsg ++ " msg") <|
            \_ ->
                setup
                    |> updateFunc mouseEnterMsg
                    |> query
                    |> Event.simulate Event.mouseLeave
                    |> Event.expect mouseLeaveMsg
        , test
            (toString mouseLeaveMsg
                ++ " msg causes "
                ++ name
                ++ " to become "
                ++ unhoveredSelector.description
            )
          <|
            \_ ->
                setup
                    |> updateFunc mouseEnterMsg
                    |> updateFunc mouseLeaveMsg
                    |> query
                    |> Query.has unhoveredSelector.selector
        ]


iconSelector : { size : String, image : String } -> List Selector
iconSelector { size, image } =
    [ style
        [ ( "background-image", "url(/public/images/" ++ image ++ ")" )
        , ( "background-position", "50% 50%" )
        , ( "background-repeat", "no-repeat" )
        , ( "width", size )
        , ( "height", size )
        ]
    ]


whenOnDashboard : { highDensity : Bool } -> ( Dashboard.Model, List Effects.Effect )
whenOnDashboard { highDensity } =
    Dashboard.init
        { turbulencePath = ""
        , pipelineRunningKeyframes = pipelineRunningKeyframes
        , searchType =
            if highDensity then
                Routes.HighDensity

            else
                Routes.Normal Nothing
        }


queryView : ( Dashboard.Model, List Effects.Effect ) -> Query.Single Msgs.Msg
queryView =
<<<<<<< HEAD
    Dashboard.view UserState.UserStateLoggedOut
=======
    Tuple.first
        >> Dashboard.view UserState.UserStateLoggedOut
        >> HS.toUnstyled
>>>>>>> 0d5e8be9
        >> Query.fromHtml


givenDataAndUser :
    (Maybe Concourse.User -> Concourse.APIData)
    -> Concourse.User
    -> ( Dashboard.Model, List Effects.Effect )
    -> ( Dashboard.Model, List Effects.Effect )
givenDataAndUser data user =
    Dashboard.handleCallback
        (Callback.APIDataFetched <| Ok ( 0, data <| Just user ))


userWithRoles : List ( String, List String ) -> Concourse.User
userWithRoles roles =
    { id = "0"
    , userName = "test"
    , name = "test"
    , email = "test"
    , teams =
        Dict.fromList roles
    }


givenDataUnauthenticatedFromApplication :
    (Maybe Concourse.User -> Concourse.APIData)
    -> Application.Model
    -> Application.Model
givenDataUnauthenticatedFromApplication data =
    Application.handleCallback
        (Effects.SubPage 1)
        (Callback.APIDataFetched <| Ok ( 0, data Nothing ))
        >> Tuple.first


givenDataUnauthenticated :
    (Maybe Concourse.User -> Concourse.APIData)
    -> ( Dashboard.Model, List Effects.Effect )
    -> ( Dashboard.Model, List Effects.Effect )
givenDataUnauthenticated data =
    Dashboard.handleCallback
        (Callback.APIDataFetched <| Ok ( 0, data Nothing ))


givenPipelineWithJob : Maybe Concourse.User -> Concourse.APIData
givenPipelineWithJob user =
    { teams = []
    , pipelines =
        [ { id = 0
          , name = "pipeline"
          , paused = False
          , public = True
          , teamName = "team"
          , groups = []
          }
        ]
    , jobs =
        [ { pipeline =
                { teamName = "team"
                , pipelineName = "pipeline"
                }
          , name = "job"
          , pipelineName = "pipeline"
          , teamName = "team"
          , nextBuild = Nothing
          , finishedBuild =
                Just
                    { id = 0
                    , name = "1"
                    , job = Just { teamName = "team", pipelineName = "pipeline", jobName = "job" }
                    , status = Concourse.BuildStatusSucceeded
                    , duration = { startedAt = Nothing, finishedAt = Nothing }
                    , reapTime = Nothing
                    }
          , transitionBuild = Nothing
          , paused = False
          , disableManualTrigger = False
          , inputs = []
          , outputs = []
          , groups = []
          }
        ]
    , resources = []
    , version = ""
    , user = user
    }


oneTeamOnePipelinePaused : String -> Maybe Concourse.User -> Concourse.APIData
oneTeamOnePipelinePaused teamName user =
    { teams = [ { id = 0, name = teamName } ]
    , pipelines =
        [ { id = 0
          , name = "pipeline"
          , paused = True
          , public = True
          , teamName = teamName
          , groups = []
          }
        ]
    , jobs = []
    , resources = []
    , version = ""
    , user = user
    }


oneTeamOnePipelineNonPublic : String -> Maybe Concourse.User -> Concourse.APIData
oneTeamOnePipelineNonPublic teamName user =
    { teams = [ { id = 0, name = teamName } ]
    , pipelines =
        [ { id = 0
          , name = "pipeline"
          , paused = False
          , public = False
          , teamName = teamName
          , groups = []
          }
        ]
    , jobs = []
    , resources = []
    , version = ""
    , user = user
    }


oneTeamOnePipeline : String -> Maybe Concourse.User -> Concourse.APIData
oneTeamOnePipeline teamName =
    apiData [ ( teamName, [ "pipeline" ] ) ]


onePipeline : String -> Concourse.Pipeline
onePipeline teamName =
    { id = 0
    , name = "pipeline"
    , paused = False
    , public = True
    , teamName = teamName
    , groups = []
    }


onePipelinePaused : String -> Concourse.Pipeline
onePipelinePaused teamName =
    { id = 0
    , name = "pipeline"
    , paused = True
    , public = True
    , teamName = teamName
    , groups = []
    }


apiData : List ( String, List String ) -> Maybe Concourse.User -> Concourse.APIData
apiData pipelines user =
    { teams = pipelines |> List.map Tuple.first |> List.indexedMap Concourse.Team
    , pipelines =
        pipelines
            |> List.concatMap
                (\( teamName, ps ) ->
                    ps
                        |> List.indexedMap
                            (\i p ->
                                { id = i
                                , name = p
                                , paused = False
                                , public = True
                                , teamName = teamName
                                , groups = []
                                }
                            )
                )
    , jobs = []
    , resources = []
    , version = ""
    , user = user
    }


running : Concourse.Job -> Concourse.Job
running job =
    { job
        | nextBuild =
            Just
                { id = 1
                , name = "1"
                , job =
                    Just
                        { teamName = "team"
                        , pipelineName = "pipeline"
                        , jobName = "job"
                        }
                , status = Concourse.BuildStatusStarted
                , duration =
                    { startedAt = Nothing
                    , finishedAt = Nothing
                    }
                , reapTime = Nothing
                }
    }


otherJob : Concourse.BuildStatus -> Concourse.Job
otherJob =
    jobWithNameTransitionedAt "other-job" <| Just 0


job : Concourse.BuildStatus -> Concourse.Job
job =
    jobWithNameTransitionedAt "job" <| Just 0


jobWithNameTransitionedAt : String -> Maybe Time -> Concourse.BuildStatus -> Concourse.Job
jobWithNameTransitionedAt jobName transitionedAt status =
    { pipeline =
        { teamName = "team"
        , pipelineName = "pipeline"
        }
    , name = jobName
    , pipelineName = "pipeline"
    , teamName = "team"
    , nextBuild = Nothing
    , finishedBuild =
        Just
            { id = 0
            , name = "0"
            , job =
                Just
                    { teamName = "team"
                    , pipelineName = "pipeline"
                    , jobName = jobName
                    }
            , status = status
            , duration =
                { startedAt = Nothing
                , finishedAt = Nothing
                }
            , reapTime = Nothing
            }
    , transitionBuild =
        transitionedAt
            |> Maybe.map
                (\t ->
                    { id = 1
                    , name = "1"
                    , job =
                        Just
                            { teamName = "team"
                            , pipelineName = "pipeline"
                            , jobName = jobName
                            }
                    , status = status
                    , duration =
                        { startedAt = Nothing
                        , finishedAt = Just <| Date.fromTime t
                        }
                    , reapTime = Nothing
                    }
                )
    , paused = False
    , disableManualTrigger = False
    , inputs = []
    , outputs = []
    , groups = []
    }


circularJobs : List Concourse.Job
circularJobs =
    [ { pipeline =
            { teamName = "team"
            , pipelineName = "pipeline"
            }
      , name = "jobA"
      , pipelineName = "pipeline"
      , teamName = "team"
      , nextBuild = Nothing
      , finishedBuild =
            Just
                { id = 0
                , name = "0"
                , job =
                    Just
                        { teamName = "team"
                        , pipelineName = "pipeline"
                        , jobName = "jobA"
                        }
                , status = Concourse.BuildStatusSucceeded
                , duration =
                    { startedAt = Nothing
                    , finishedAt = Nothing
                    }
                , reapTime = Nothing
                }
      , transitionBuild =
            Just
                { id = 1
                , name = "1"
                , job =
                    Just
                        { teamName = "team"
                        , pipelineName = "pipeline"
                        , jobName = "jobA"
                        }
                , status = Concourse.BuildStatusSucceeded
                , duration =
                    { startedAt = Nothing
                    , finishedAt = Just <| Date.fromTime 0
                    }
                , reapTime = Nothing
                }
      , paused = False
      , disableManualTrigger = False
      , inputs =
            [ { name = "inA"
              , resource = "res0"
              , passed = [ "jobB" ]
              , trigger = True
              }
            ]
      , outputs = []
      , groups = []
      }
    , { pipeline =
            { teamName = "team"
            , pipelineName = "pipeline"
            }
      , name = "jobB"
      , pipelineName = "pipeline"
      , teamName = "team"
      , nextBuild = Nothing
      , finishedBuild =
            Just
                { id = 0
                , name = "0"
                , job =
                    Just
                        { teamName = "team"
                        , pipelineName = "pipeline"
                        , jobName = "jobB"
                        }
                , status = Concourse.BuildStatusSucceeded
                , duration =
                    { startedAt = Nothing
                    , finishedAt = Nothing
                    }
                , reapTime = Nothing
                }
      , transitionBuild =
            Just
                { id = 1
                , name = "1"
                , job =
                    Just
                        { teamName = "team"
                        , pipelineName = "pipeline"
                        , jobName = "jobB"
                        }
                , status = Concourse.BuildStatusSucceeded
                , duration =
                    { startedAt = Nothing
                    , finishedAt = Just <| Date.fromTime 0
                    }
                , reapTime = Nothing
                }
      , paused = False
      , disableManualTrigger = False
      , inputs =
            [ { name = "inB"
              , resource = "res0"
              , passed = [ "jobA" ]
              , trigger = True
              }
            ]
      , outputs = []
      , groups = []
      }
    ]


teamHeaderSelector : List Selector
teamHeaderSelector =
    [ class <| .sectionHeaderClass Group.stickyHeaderConfig ]


teamHeaderHasNoPill : String -> Query.Single Msgs.Msg -> Expectation
teamHeaderHasNoPill teamName =
    Query.find (teamHeaderSelector ++ [ containing [ text teamName ] ])
        >> Query.children []
        >> Query.count (Expect.equal 1)


teamHeaderHasPill : String -> String -> Query.Single Msgs.Msg -> Expectation
teamHeaderHasPill teamName pillText =
    Query.find (teamHeaderSelector ++ [ containing [ text teamName ] ])
        >> Query.children []
        >> Expect.all
            [ Query.count (Expect.equal 2)
            , Query.index 1 >> Query.has [ text pillText ]
            ]<|MERGE_RESOLUTION|>--- conflicted
+++ resolved
@@ -2051,13 +2051,8 @@
                                     (oneTeamOnePipeline "team")
                                     (userWithRoles [ ( "team", [ "owner" ] ) ])
                         , query =
-<<<<<<< HEAD
-                            Dashboard.view UserState.UserStateLoggedOut
-=======
                             Tuple.first
                                 >> Dashboard.view UserState.UserStateLoggedOut
-                                >> HS.toUnstyled
->>>>>>> 0d5e8be9
                                 >> Query.fromHtml
                                 >> Query.find [ class "card-footer" ]
                                 >> Query.children []
@@ -2112,13 +2107,8 @@
                                     (oneTeamOnePipelinePaused "team")
                                     (userWithRoles [ ( "team", [ "owner" ] ) ])
                         , query =
-<<<<<<< HEAD
-                            Dashboard.view UserState.UserStateLoggedOut
-=======
                             Tuple.first
                                 >> Dashboard.view UserState.UserStateLoggedOut
-                                >> HS.toUnstyled
->>>>>>> 0d5e8be9
                                 >> Query.fromHtml
                                 >> Query.find [ class "card-footer" ]
                                 >> Query.children []
@@ -2933,13 +2923,8 @@
 
 queryView : ( Dashboard.Model, List Effects.Effect ) -> Query.Single Msgs.Msg
 queryView =
-<<<<<<< HEAD
-    Dashboard.view UserState.UserStateLoggedOut
-=======
     Tuple.first
         >> Dashboard.view UserState.UserStateLoggedOut
-        >> HS.toUnstyled
->>>>>>> 0d5e8be9
         >> Query.fromHtml
 
 
