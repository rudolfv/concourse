#language anatomy

\use{\load{concourse/docs}}

\title{Resource Types}{resource-types}

The following is a list of both officially supported resource types that
Concourse includes out of the box, and third-party resource types contributed
by the community. At some point we'd like to put together some sort of
registry. We're not there yet though, so a list will have to do.

Be sure to read the \code{README} file for a resource to know what it does
before using it!

\section{Resources Provided With Concourse}{
  The following resource types come with Concourse out of the box, and are
  officially supported by the Concourse team:

  \list{
    The \hyperlink{https://github.com/concourse/git-resource}{\code{git}} resource can
    pull and push to git repositories.
  }{
    The \hyperlink{https://github.com/concourse/time-resource}{\code{time}} resource
    can start jobs on a schedule or timestamp outputs.
  }{
    The \hyperlink{https://github.com/concourse/s3-resource}{\code{s3}} resource can
    fetch from and upload to S3 buckets.
  }{
    The \hyperlink{https://github.com/concourse/archive-resource}{\code{archive}}
    resource can fetch and extract .tar.gz archives.
  }{
    The \hyperlink{https://github.com/concourse/semver-resource}{\code{semver}}
    resource can set or bump version numbers.
  }{
    The
    \hyperlink{https://github.com/concourse/github-release-resource}{\code{github-release}}
    resource can fetch and publish versioned GitHub resources.
  }{
    The
    \hyperlink{https://github.com/concourse/docker-image-resource}{\code{docker-image}}
    resource can fetch, build, and push Docker images
  }{
    The \hyperlink{https://github.com/concourse/tracker-resource}{\code{tracker}}
    resource can deliver stories and bugs on Pivotal Tracker
  }{
    The \hyperlink{https://github.com/concourse/pool-resource}{\code{pool}} resource
    allows you to configure how to serialize use of an external system. This
    lets you prevent test interference or overwork on shared systems.
  }{
    The \hyperlink{https://github.com/concourse/cf-resource}{\code{cf}}
    resource can deploy an application to Cloud Foundry.
  }{
    The
    \hyperlink{https://github.com/concourse/bosh-io-release-resource}{\code{bosh-io-release}}
    resource can track and fetch new BOSH releases from bosh.io.
  }{
    The
    \hyperlink{https://github.com/concourse/bosh-io-stemcell-resource}{\code{bosh-io-stemcell}}
    resource can track and fetch new BOSH stemcells from bosh.io.
  }{
    The
    \hyperlink{https://github.com/concourse/bosh-deployment-resource}{\code{bosh-deployment}}
    resource can deploy BOSH stemcells and releases.
  }{
    The
    \hyperlink{https://github.com/concourse/vagrant-cloud-resource}{\code{vagrant-cloud}}
    resource can fetch and publish Vagrant boxes to Atlas.
  }
}

\section{Unsupported Community Resources}{community-resources}{
  \warn{
    These are third-party resources. Use at your own risk!
  }

  \list{
    \hyperlink{https://github.com/cloudfoundry-community/slack-notification-resource}{Slack notifications}
  }{
    \hyperlink{https://github.com/jtarchie/pullrequest-resource}{Pull Requests}
  }{
    \hyperlink{https://github.com/sapcc/concourse-swift-resource}{OpenStack Swift}
  }{
    \hyperlink{https://github.com/starkandwayne/flowdock-concourse-notification-resource}{Flowdock notifications}
  }{
    \hyperlink{https://github.com/pivotal-cf/email-resource}{Email}
  }{
    \hyperlink{https://github.com/jamiemonserrate/bintray-resource}{Bintray}
  }{
    \hyperlink{https://github.com/olhtbr/p4-resource}{Perforce}
  }{
    \hyperlink{https://github.com/cromega/http-resource}{HTTP client}
  }{
    \hyperlink{https://github.com/starkandwayne/bosh-errand-resource-boshrelease}{BOSH Errands}
  }{
    \hyperlink{https://github.com/cfmobile/pool-trigger-resource}{Pool Trigger}
  }{
    \hyperlink{https://github.com/pivotal-cf-experimental/pivnet-resource}{Pivotal Network}
  }{
    \hyperlink{https://github.com/aequitas/concourse-ftp-resource}{FTP}
  }{
    \hyperlink{https://github.com/pivotal-cf-experimental/cloudformation-resource}{Cloudformation}
  }{
    \hyperlink{https://github.com/aequitas/concourse-http-api-resource}{Generic HTTP API}
  }{
    \hyperlink{https://github.com/seadowg/hockey-resource}{Hockey App}
  }{
    \hyperlink{https://github.com/robdimsdale/concourse-pipeline-resource}{Concourse Pipelines}
  }{
    \hyperlink{https://github.com/ECSTeam/twitter-resource}{Twitter}
  }{
    \hyperlink{https://github.com/hpcloud/hipchat-notification-resource}{HipChat Notifications}
  }{
    \hyperlink{https://github.com/freelock/matrix-notification-resource}{Matrix Notifications}
  }{
    \hyperlink{https://github.com/redfactorlabs/concourse-smuggler-resource}{Smuggler: generic resource framework}
  }{
    \hyperlink{https://github.com/dpb587/github-status-resource}{GitHub Commit Status}
  }{
<<<<<<< HEAD
    \hyperlink{https://github.com/jdub/ami-resource}{AMI Updates}
  }{
    \hyperlink{https://github.com/jdub/debian-sources-resource}{Debian/Ubuntu Sources Updates}
=======
    \hyperlink{https://github.com/Orange-OpenSource/travis-resource}{Travis-ci}
>>>>>>> 8bfcd296
  }

  \section{Adding to this list}{
    Fork the
    \hyperlink{https://github.com/concourse/concourse}{\code{concourse/concourse}}
    repository, edit
    \code{concourse/docs/using-concourse/resource-types.any},
    then make a pull request.
  }
}<|MERGE_RESOLUTION|>--- conflicted
+++ resolved
@@ -116,13 +116,11 @@
   }{
     \hyperlink{https://github.com/dpb587/github-status-resource}{GitHub Commit Status}
   }{
-<<<<<<< HEAD
     \hyperlink{https://github.com/jdub/ami-resource}{AMI Updates}
   }{
     \hyperlink{https://github.com/jdub/debian-sources-resource}{Debian/Ubuntu Sources Updates}
-=======
+  }{
     \hyperlink{https://github.com/Orange-OpenSource/travis-resource}{Travis-ci}
->>>>>>> 8bfcd296
   }
 
   \section{Adding to this list}{
